msgid ""
msgstr ""
"Project-Id-Version: 1.0.0\n"
"Report-Msgid-Bugs-To: \n"
<<<<<<< HEAD
"POT-Creation-Date: 2019-10-18 15:00+0200\n"
=======
"POT-Creation-Date: 2019-10-18 10:33+0200\n"
>>>>>>> 9e6f1541
"PO-Revision-Date: 2019-10-14 16:39+0200\n"
"Last-Translator: Niels Haarbo <haarbo@dk-hostmaster.dk>\n"
"Language-Team: Zonemaster Team\n"
"Language: da\n"
"MIME-Version: 1.0\n"
"Content-Type: text/plain; charset=UTF-8\n"
"Content-Transfer-Encoding: 8bit\n"

#. DELEGATION:SOA_NOT_EXISTS
#, perl-brace-format
msgid "A SOA query NOERROR response from {ns} was received empty."
msgstr ""
"En SOA-forespørgsel med RCODE NOERROR fra {ns} returnerede et tomt svar."

#. DNSSEC:DNSKEY_SIGNATURE_OK
#, perl-brace-format
msgid "A signature for DNSKEY with tag {signature} was correctly signed."
msgstr ""
"Verificering af en signatur for DNSKEY-recorden med keytag {signature} "
"lykkedes."

#. CONSISTENCY:ONE_SOA_MNAME
#, perl-brace-format
msgid "A single SOA mname value was seen ({mname})"
msgstr "Et enkelt SOA MNAME blev returneret ({mname})"

#. CONSISTENCY:ONE_SOA_RNAME
#, perl-brace-format
msgid "A single SOA rname value was seen ({rname})"
msgstr "Et enkelt SOA RNAME blev returneret ({rname})"

#. CONSISTENCY:ONE_SOA_SERIAL
#, perl-brace-format
msgid "A single SOA serial number was seen ({serial})."
msgstr "Et enkelt SOA-serienummer blev returneret ({serial})."

#. CONSISTENCY:ONE_SOA_TIME_PARAMETER_SET
#, perl-brace-format
msgid ""
"A single SOA time parameter set was seen (REFRESH={refresh},RETRY={retry},"
"EXPIRE={expire},MINIMUM={minimum})."
msgstr ""
"Et enkelt SOA-tidsparametersæt blev returneret (REFRESH={refresh},"
"RETRY={retry},EXPIRE={expire},MINIMUM={minimum})."

#. CONSISTENCY:ONE_NS_SET
#, perl-brace-format
msgid "A unique NS set was seen ({nsset})."
msgstr "Et unikt NS-sæt blev fundet ({nsset})."

#. ZONE:ONE_SOA
msgid "A unique SOA record is returned by all nameservers of the zone."
msgstr "En unik SOA-record blev returneret af alle navneservere i zonen."

#. NAMESERVER:AXFR_FAILURE
#, perl-brace-format
msgid "AXFR not available on nameserver {ns}/{address}."
msgstr "AXFR er ikke tilgængeligt på navneserveren {ns}/{address}."

#. SYSTEM:ADDED_FAKE_DELEGATION
#, perl-brace-format
msgid "Added a fake delegation for domain {domain} to name server {ns}."
msgstr "Tilføjet en falsk delegering for {domain} til navneserver {ns}."

#. ADDRESS:NO_IP_PRIVATE_NETWORK
msgid "All Nameserver addresses are in the routable public addressing space."
msgstr ""
"Alle navneserveradresser eksisterer i det routebare offentlige adresserum."

#. CONNECTIVITY:NAMESERVERS_IPV4_WITH_UNIQ_AS
#, perl-brace-format
msgid "All nameservers IPv4 addresses are in the same AS ({asn})."
msgstr "Alle IPv4-adresser bag navneserverne er i samme AS ({asn})."

#. CONNECTIVITY:NAMESERVERS_IPV6_WITH_UNIQ_AS
#, perl-brace-format
msgid "All nameservers IPv6 addresses are in the same AS ({asn})."
msgstr "Alle IPv6-adresser bag navneserverne er i samme AS ({asn})."

#. CONNECTIVITY:NAMESERVERS_WITH_UNIQ_AS
#, perl-brace-format
msgid "All nameservers are in the same AS ({asn})."
msgstr "Alle navneservere bag domænet er i samme AS ({asn})."

#. NAMESERVER:SAME_SOURCE_IP
msgid "All nameservers reply with same IP used to query them."
msgstr "Alle navneservere svarede fra samme IP-adresse som de blev spurgt på."

#. NAMESERVER:CAN_BE_RESOLVED
msgid "All nameservers succeeded to resolve to an IP address."
msgstr "Alle navneservere kan oversættes til en IP-adresse."

#. DELEGATION:NAMES_MATCH
msgid "All of the nameserver names are listed both at parent and child."
msgstr "Alle navneservere listet findes både hos forælder og barn."

#. ADDRESS:NAMESERVER_IP_PTR_MATCH
msgid "All reverse DNS entry matches name server name."
msgstr "Alle PTR-records matcher navneservernavne."

#. DELEGATION:DISTINCT_IP_ADDRESS
msgid "All the IP addresses used by the nameservers are unique"
msgstr "Alle navneservernes IP-adresser er unikke."

#. DELEGATION:CHILD_DISTINCT_NS_IP
msgid "All the IP addresses used by the nameservers in child are unique."
msgstr "Alle IP-adresserne bag barnets navneservere er unikke."

#. DELEGATION:DEL_DISTINCT_NS_IP
msgid "All the IP addresses used by the nameservers in parent are unique."
msgstr "Alle IP-adresserne bag forælderens navneservere er unikke."

#. DELEGATION:SOA_EXISTS
msgid "All the nameservers have SOA record."
msgstr "Alle navneservere har en SOA-record."

#. DELEGATION:ARE_AUTHORITATIVE
#, perl-brace-format
msgid "All these nameservers are confirmed to be authoritative : {nsset}."
msgstr "Alle disse navneservere er autoritative : {nsset}."

#. DNSSEC:DS_MATCH_FOUND
msgid "At least one DS record with a matching DNSKEY record was found."
msgstr "Mindst en DS-record med med en matchende DNSKEY-record blev fundet."

#. DNSSEC:SOA_SIGNED
msgid "At least one RRSIG correctly signs the SOA RRset."
msgstr "Mindst en RRSIG-record signerer SOA RRset korrekt."

#. DNSSEC:NSEC_SIGNED
msgid "At least one signature correctly signed the NSEC RRset."
msgstr "Mindst en signatur signerede NSEC RRset korrekt."

#. DNSSEC:NSEC3_SIGNED
msgid "At least one signature correctly signed the NSEC3 RRset."
msgstr "Mindst en signatur signerede NSEC3 RRset korrekt."

#. CONNECTIVITY:NAMESERVERS_IPV4_WITH_MULTIPLE_AS
msgid "Authoritative IPv4 nameservers are in more than one AS."
msgstr "Autoritative navneservere (IPv4) er i flere AS'er ({asn})."

#. CONNECTIVITY:NAMESERVERS_IPV6_WITH_MULTIPLE_AS
msgid "Authoritative IPv6 nameservers are in more than one AS."
msgstr "Autoritative navneservere (IPv6) er i flere AS'er."

#. SYSTEM:NO_NETWORK
msgid "Both IPv4 and IPv6 are disabled."
msgstr "Både IPv4 og IPv6 er deaktiveret."

#. SYNTAX:NO_ENDING_HYPHENS
#, perl-brace-format
msgid "Both ends of all labels of the domain name ({name}) have no hyphens."
msgstr ""
"Alle labels i domænenavnet ({name}) begynder eller slutter ikke med "
"bindestreg."

#. DNSSEC:NO_KEYS_OR_NO_SIGS
#, perl-brace-format
msgid ""
"Cannot test DNSKEY signatures, because we got {keys} DNSKEY records and "
"{sigs} RRSIG records."
msgstr ""
"Kan ikke teste DNSKEY-signaturer, fordi vi fik {keys} DNSKEY-records og "
"{sigs} RRSIG-records."

#. DNSSEC:NO_KEYS_OR_NO_SIGS_OR_NO_SOA
#, perl-brace-format
msgid ""
"Cannot test SOA signatures, because we got {keys} DNSKEY records, {sigs} "
"RRSIG records and {soas} SOA records."
msgstr ""
"Kan ikke teste SOA-signaturer på baggrund af {keys} DNSKEY-records, {sigs} "
"RRSIG-records og {soas} SOA-records."

#. DELEGATION:NOT_ENOUGH_NS_CHILD
#, perl-brace-format
msgid ""
"Child does not list enough ({count}) nameservers ({nss}). Lower limit set to "
"{minimum}."
msgstr ""
<<<<<<< HEAD
"Barnet indeholder ikke tilstrækkeligt antal ({count}) navneservere ({nss}). "
"Minimumsværdien er {minimum}."
=======
"Child does not list enough ({count}) nameservers ({nss}). Lower limit set to "
"{minimum}."
>>>>>>> 9e6f1541

#. DELEGATION:NOT_ENOUGH_IPV4_NS_CHILD
#, perl-brace-format
msgid ""
"Child does not list enough ({count}) nameservers that resolve to IPv4 "
"addresses ({addrs}). Lower limit set to {minimum}."
msgstr ""
<<<<<<< HEAD
"Barnet indeholder ikke tilstrækkeligt antal ({count}) navneservere med IPv4-adresser ({addrs}). Minimumsværdien er {minimum}."
=======
"Child does not list enough ({count}) nameservers that resolve to IPv4 "
"addresses ({addrs}). Lower limit set to {minimum}."
>>>>>>> 9e6f1541

#. DELEGATION:NOT_ENOUGH_IPV6_NS_CHILD
#, perl-brace-format
msgid ""
"Child does not list enough ({count}) nameservers that resolve to IPv6 "
"addresses ({addrs}). Lower limit set to {minimum}."
msgstr ""
<<<<<<< HEAD
"Barnet indeholder ikke tilstrækkeligt antal ({count}) navneservere med IPv6-adresser ({addrs}). Minimumsværdien er {minimum}."
=======
"Child does not list enough ({count}) nameservers that resolve to IPv6 "
"addresses ({addrs}). Lower limit set to {minimum}."
>>>>>>> 9e6f1541

#. CONSISTENCY:EXTRA_ADDRESS_CHILD
#, perl-brace-format
msgid ""
"Child has extra nameserver IP address(es) not listed at parent ({addresses})."
msgstr ""
"Barnet har ekstra IP-adresser på navneservere som ikke findes hos forælderen "
"({addresses})."

#. DELEGATION:EXTRA_NAME_CHILD
#, perl-brace-format
msgid "Child has nameserver(s) not listed at parent ({extra})."
msgstr ""
"Barnet indeholder en eller flera navneservere som ikke findes hos forælderen "
"({extra})."

#. DELEGATION:ENOUGH_NS_CHILD
#, perl-brace-format
msgid ""
"Child lists enough ({count}) nameservers ({nss}). Lower limit set to "
"{minimum}."
msgstr ""
<<<<<<< HEAD
"Barnet indeholder tilstrækkeligt antal ({count}) navneservere ({nss}). Minimumsværdien er {minimum}."
=======
"Child lists enough ({count}) nameservers ({nss}). Lower limit set to "
"{minimum}."
>>>>>>> 9e6f1541

#. DELEGATION:ENOUGH_IPV4_NS_CHILD
#, perl-brace-format
msgid ""
"Child lists enough ({count}) nameservers that resolve to IPv4 addresses "
"({addrs}). Lower limit set to {minimum}."
msgstr ""
<<<<<<< HEAD
"Barnet indeholder tilstrækkeligt antal ({count}) navneservere med IPv4-adresser ({addrs}). Minimumsværdien er {minimum}."
=======
"Child lists enough ({count}) nameservers that resolve to IPv4 addresses "
"({addrs}). Lower limit set to {minimum}."
>>>>>>> 9e6f1541

#. DELEGATION:ENOUGH_IPV6_NS_CHILD
#, perl-brace-format
msgid ""
"Child lists enough ({count}) nameservers that resolve to IPv6 addresses "
"({addrs}). Lower limit set to {minimum}."
msgstr ""
<<<<<<< HEAD
"Barnet indeholder tilstrækkeligt antal ({count}) navneservere med IPv6-adresser ({addrs}). Minimumsværdien er {minimum}."
=======
"Child lists enough ({count}) nameservers that resolve to IPv6 addresses "
"({addrs}). Lower limit set to {minimum}."
>>>>>>> 9e6f1541

#. DELEGATION:NO_IPV4_NS_CHILD
#, perl-brace-format
msgid ""
"Child lists no nameserver that resolves to an IPv4 address. If any were "
"present, the minimum allowed would be {minimum}."
msgstr ""
"Barnet indeholder ingen navneservere med IPv4-adresser. Minimumsværdien er {minimum}."

#. DELEGATION:NO_IPV6_NS_CHILD
#, perl-brace-format
msgid ""
"Child lists no nameserver that resolves to an IPv6 address. If any were "
"present, the minimum allowed would be {minimum}."
msgstr ""
"Barnet indeholder ingen navneservere med IPv6-adresser. Minimumsværdien er {minimum}."

#. SYSTEM:LOOKUP_ERROR
#, perl-brace-format
msgid ""
"DNS query to {ns} for {name}/{type}/{class} failed with error: {message}"
msgstr ""
"DNS-forespørgsel til {ns} på {name}/{type}/{class} fejlede med beskeden: "
"{message}"

#. DNSSEC:DS_DOES_NOT_MATCH_DNSKEY
#, perl-brace-format
msgid ""
"DS record with keytag {keytag} and digest type {digtype} does not match the "
"DNSKEY with the same tag."
msgstr ""
"DS-recorden med keytag {keytag} og digest type {digtype} matcher ikke DNSKEY-"
"recorden med samme keytag."

#. DNSSEC:DS_MATCHES_DNSKEY
#, perl-brace-format
msgid ""
"DS record with keytag {keytag} and digest type {digtype} matches the DNSKEY "
"with the same tag."
msgstr ""
"DS-recorden med keytag {keytag} og digest type {digtype} matcher DNSKEY-"
"recorden med samme keytag."

#. DNSSEC:DS_DIGTYPE_OK
#, perl-brace-format
msgid "DS record with keytag {keytag} uses digest type {digtype}, which is OK."
msgstr ""
"DS-recorden med keytag {keytag} anvender digest-typen {digtype}, hvilket er "
"OK."

#. DNSSEC:DS_DIGTYPE_NOT_OK
#, perl-brace-format
msgid "DS record with keytag {keytag} uses forbidden digest type {digtype}."
msgstr ""
"DS-recorden med keytag {keytag} anvender en illegal digest-type {digtype}."

#. DELEGATION:NOT_ENOUGH_IPV4_NS_DEL
#, perl-brace-format
msgid ""
"Delegation does not list enough ({count}) nameservers that resolve to IPv4 "
"addresses ({addrs}). Lower limit set to {minimum}."
msgstr ""
<<<<<<< HEAD
"Delegeringen indeholder ikke tilstrækkeligt antal ({count}) navneservere med IPv4-adresser. Mindsteværdien er {minimum}."
=======
"Delegation does not list enough ({count}) nameservers that resolve to IPv4 "
"addresses ({addrs}). Lower limit set to {minimum}."
>>>>>>> 9e6f1541

#. DELEGATION:NOT_ENOUGH_IPV6_NS_DEL
#, perl-brace-format
msgid ""
"Delegation does not list enough ({count}) nameservers that resolve to IPv6 "
"addresses ({addrs}). Lower limit set to {minimum}."
msgstr ""
<<<<<<< HEAD
"Delegeringen indeholder ikke tilstrækkeligt antal ({count}) navneservere med IPv6-adresser. Mindsteværdien er {minimum}."
=======
"Delegation does not list enough ({count}) nameservers that resolve to IPv6 "
"addresses ({addrs}). Lower limit set to {minimum}."
>>>>>>> 9e6f1541

#. DNSSEC:DELEGATION_NOT_SIGNED
#, perl-brace-format
msgid "Delegation from parent to child is not properly signed {reason}."
msgstr ""
"Delegeringen fra forælder- til børnezone er ikke korrekt signeret ({reason})."

#. DNSSEC:DELEGATION_SIGNED
msgid "Delegation from parent to child is properly signed."
msgstr "Delegeringen fra forælder- til børnezonen er korrekt signeret."

#. DELEGATION:ENOUGH_IPV4_NS_DEL
#, perl-brace-format
msgid ""
"Delegation lists enough ({count}) nameservers that resolve to IPv4 addresses "
"({addrs}). Lower limit set to {minimum}."
msgstr ""
<<<<<<< HEAD
"Delegeringen indeholder et tilstrækkeligt antal ({count}) navneservere med IPv4-adresser. Mindsteværdien er {minimum}."
=======
"Delegation lists enough ({count}) nameservers that resolve to IPv4 addresses "
"({addrs}). Lower limit set to {minimum}."
>>>>>>> 9e6f1541

#. DELEGATION:ENOUGH_IPV6_NS_DEL
#, perl-brace-format
msgid ""
"Delegation lists enough ({count}) nameservers that resolve to IPv6 addresses "
"({addrs}). Lower limit set to {minimum}."
msgstr ""
<<<<<<< HEAD
"Delegeringen indeholder et tilstrækkeligt antal ({count}) navneservere med IPv6-adresser. Mindsteværdien er {minimum}."
=======
"Delegation lists enough ({count}) nameservers that resolve to IPv6 addresses "
"({addrs}). Lower limit set to {minimum}."
>>>>>>> 9e6f1541

#. DELEGATION:NO_IPV4_NS_DEL
#, perl-brace-format
msgid ""
"Delegation lists no nameserver that resolves to an IPv4 address. If any were "
"present, the minimum allowed would be {minimum}."
msgstr ""
"Delegeringen indeholder ikke navneservere med IPv4-adresser. Mindsteværdien er {minimum}."

#. DELEGATION:NO_IPV6_NS_DEL
#, perl-brace-format
msgid ""
"Delegation lists no nameserver that resolves to an IPv6 address. If any were "
"present, the minimum allowed would be {minimum}."
msgstr ""
"Delegeringen indeholder ikke navneservere med IPv6-adresser. Mindsteværdien er {minimum}."

#. CONSISTENCY:SOA_SERIAL_VARIATION
#, perl-brace-format
msgid ""
"Difference between the smaller serial ({serial_min}) and the bigger one "
"({serial_max}) is greater than the maximum allowed ({max_variation})."
msgstr ""
"Forskellen mellem det mindste serienummer ({serial_min}) og det største "
"({serial_max}) er større end det tilladte ({max_variation})."

#. BASIC:DOMAIN_NAME_LABEL_TOO_LONG
#, perl-brace-format
msgid ""
"Domain name ({dname}) has a label ({dlabel}) too long ({dlength}/{max})."
msgstr ""
"Domænenavnet ({dname}) indeholder en label ({dlabel}), der er for lang "
"({dlength}/{max})."

#. BASIC:DOMAIN_NAME_ZERO_LENGTH_LABEL
#, perl-brace-format
msgid "Domain name ({dname}) has a zero length label."
msgstr "Domænenavnet ({dname}) har en label med længden nul."

#. SYNTAX:TERMINAL_HYPHEN
#, perl-brace-format
msgid "Domain name ({name}) has a label ({label}) ending with an hyphen ('-')."
msgstr ""
"Domænenavnet ({name}) har en label ({label}) som slutter med en bindestreg."

#. SYNTAX:INITIAL_HYPHEN
#, perl-brace-format
msgid ""
"Domain name ({name}) has a label ({label}) starting with an hyphen ('-')."
msgstr ""
"Domænenavnet ({name}) har en label ({label}) som begynder med en bindestreg."

#. SYNTAX:DISCOURAGED_DOUBLE_DASH
#, perl-brace-format
msgid ""
"Domain name ({name}) has a label ({label}) with a double hyphen ('--') in "
"position 3 and 4 (with a prefix which is not 'xn--')."
msgstr ""
"Domænenavnet ({name}) har en label ({label}) med bindestreg i position 3 og "
"4, og et præfiks som ikke er 'xn--'."

#. SYNTAX:NO_DOUBLE_DASH
#, perl-brace-format
msgid ""
"Domain name ({name}) has no label with a double hyphen ('--') in position 3 "
"and 4 (with a prefix which is not 'xn--')."
msgstr ""
"Domænenavnet ({name}) indeholder ikke bindestreg i position 3 og 4 (med et "
"præfiks, der ikke er 'xn--')."

#. SYNTAX:MX_DISCOURAGED_DOUBLE_DASH
#, perl-brace-format
msgid ""
"Domain name MX ({name}) has a label ({label}) with a double hyphen ('--') in "
"position 3 and 4 (with a prefix which is not 'xn--')."
msgstr ""
"Domænets MX ({name}) har en label ({label}) med bindestreg i position 3 og "
"4, og et præfiks som ikke er 'xn--'."

#. SYNTAX:MX_SYNTAX_OK
#, perl-brace-format
msgid "Domain name MX ({name}) syntax is valid."
msgstr "Domænenavnets MX-record ({name}) syntaks er valid."

#. SYNTAX:MX_NUMERIC_TLD
#, perl-brace-format
msgid "Domain name MX ({name}) within a 'numeric only' TLD ({tld})."
msgstr "Domænets MX ({name}) indeholder et 'numerisk' TLD ({tld})."

#. BASIC:DOMAIN_NAME_TOO_LONG
#, perl-brace-format
msgid "Domain name is too long ({fqdnlength}/{max})."
msgstr "Domænenavnet er for langt ({fqdnlength}/{max})."

#. CONNECTIVITY:NAMESERVERS_WITH_MULTIPLE_AS
msgid "Domain's authoritative nameservers do not belong to the same AS."
msgstr "Domænets navneservere er i flere AS'er."

#. NAMESERVER:NS_ERROR
#, perl-brace-format
msgid "Erroneous response from nameserver {ns}/{address}."
msgstr "Fejlagtigt svar fra navneserver {ns}/{address}."

#. DNSSEC:DS_RFC4509_NOT_VALID
msgid ""
"Existing DS with digest type 2, while they do not match DNSKEY records, "
"prevent use of DS with digest type 1 (RFC4509, section 3)."
msgstr ""
"Eksisterende DS med digest type 2 forbyder, på trods af, at de ikke matcher "
"DNSKEY-records, brug af DS med digest type 1 (RFC4509, section 3)."

#. SYSTEM:MODULE_ERROR
#, perl-brace-format
msgid "Fatal error in {module}: {msg}"
msgstr "Fatal fejl i {module}: {msg}"

#. SYSTEM:FAKE_DELEGATION
msgid "Followed a fake delegation."
msgstr "Fulgte en falsk delegering."

#. DNSSEC:DS_FOUND
#, perl-brace-format
msgid "Found DS records with tags {keytags}."
msgstr "Fandt DS-records med tags {keytags}."

#. SYNTAX:MX_NON_ALLOWED_CHARS
#, perl-brace-format
msgid "Found illegal characters in MX ({name})."
msgstr "Fandt ulovlige tegn i MX ({name})."

#. SYNTAX:MNAME_NON_ALLOWED_CHARS
#, perl-brace-format
msgid "Found illegal characters in SOA MNAME ({name})."
msgstr "Fandt ulovlige tegn i SOA MNAME ({name})."

#. SYNTAX:NON_ALLOWED_CHARS
#, perl-brace-format
msgid "Found illegal characters in the domain name ({name})."
msgstr "Ulovlige tegn fundet i domænenavnet ({name})."

#. SYNTAX:NAMESERVER_NON_ALLOWED_CHARS
#, perl-brace-format
msgid "Found illegal characters in the nameserver ({name})."
msgstr "Fandt ulovlige tegn i navneservernavnet ({name})."

#. BASIC:HAS_NAMESERVER_NO_WWW_A_TEST
#, perl-brace-format
msgid "Functional nameserver found. \"A\" query for www.{zname} test aborted."
msgstr ""
"Fungerende navneserver fundet. Test på \"A\"-forespørgsel for www.{zname} "
"afbrydes."

#. CONSISTENCY:ADDRESSES_MATCH
msgid "Glue records are consistent between glue and authoritative data."
msgstr "Glue-records er konsistente mellem forælder og barn."

#. DELEGATION:CHILD_NS_SAME_IP
#, perl-brace-format
msgid "IP {address} in child refers to multiple nameservers ({nss})."
msgstr "IP {address} hos barnet refererer til flere navneservere ({nss})."

#. DELEGATION:DEL_NS_SAME_IP
#, perl-brace-format
msgid "IP {address} in parent refers to multiple nameservers ({nss})."
msgstr "IP {address} hos forælderen refererer til flere navneservere ({nss})."

#. DELEGATION:SAME_IP_ADDRESS
#, perl-brace-format
msgid "IP {address} refers to multiple nameservers ({nss})."
msgstr "IP-adressen {address} refererer til flere navneservere ({nss})."

#. CONSISTENCY:IPV4_DISABLED
#. CONNECTIVITY:IPV4_DISABLED
#. BASIC:IPV4_DISABLED
#. DELEGATION:IPV4_DISABLED
#. NAMESERVER:IPV4_DISABLED
#. DNSSEC:IPV4_DISABLED
#, perl-brace-format
msgid "IPv4 is disabled, not sending \"{rrtype}\" query to {ns}/{address}."
msgstr ""
"IPv4 er deaktiveret, udfører ikke \"{rrtype}\"-forespørgsel til {ns}/"
"{address}."

#. SYSTEM:SKIP_IPV4_DISABLED
#, perl-brace-format
msgid "IPv4 is disabled, not sending query to {ns}."
msgstr "IPv4 er deaktiveret, sender ingen forespørgsel til {ns}."

#. BASIC:IPV4_ENABLED
#, perl-brace-format
msgid "IPv4 is enabled, can send \"{rrtype}\" query to {ns}/{address}."
msgstr ""
"IPv4 er aktiveret, kan udføre \"{rrtype}\"-forespørgsel til {ns}/{address}."

#. CONSISTENCY:IPV6_DISABLED
#. CONNECTIVITY:IPV6_DISABLED
#. BASIC:IPV6_DISABLED
#. DELEGATION:IPV6_DISABLED
#. NAMESERVER:IPV6_DISABLED
#. DNSSEC:IPV6_DISABLED
#, perl-brace-format
msgid "IPv6 is disabled, not sending \"{rrtype}\" query to {ns}/{address}."
msgstr ""
"IPv6 er deaktiveret, udfører ikke \"{rrtype}\"-forespørgsel til {ns}/"
"{address}."

#. SYSTEM:SKIP_IPV6_DISABLED
#, perl-brace-format
msgid "IPv6 is disabled, not sending query to {ns}."
msgstr "IPv6 er deaktiveret, sender ingen forespørgsel til {ns}."

#. BASIC:IPV6_ENABLED
#, perl-brace-format
msgid "IPv6 is enabled, can send \"{rrtype}\" query to {ns}/{address}."
msgstr ""
"IPv6 er aktiveret, kan udføre \"{rrtype}\"-forespørgsel til {ns}/{address}."

#. CONSISTENCY:IN_BAILIWICK_ADDR_MISMATCH
#, perl-brace-format
msgid ""
"In-bailiwick name server listed at parent has a mismatch between glue data "
"at parent ({parent_addresses}) and any equivalent address record in child "
"zone({zone_addresses})"
msgstr ""
"In-bailiwick navneserver listet hos forælderen har et misforhold mellem glue data "
"hos forælder ({parent_addresses}) og enhver tilsvarende record i barnezonen "
"({zone_addresses})"

#. NAMESERVER:EDNS_VERSION_ERROR
#, perl-brace-format
msgid ""
"Incorrect version of EDNS (expected 0) in response from {ns}/{address} on "
"query with EDNS (version 0) asking for {dname}."
msgstr ""
"Ugyldig version af EDNS (forventede 0) i svaret fra {ns}/{address} på "
"forespørgsel via EDNS (version 0) efter {dname}."

#. DNSSEC:KEY_DETAILS
#, perl-brace-format
msgid ""
"Key with keytag {keytag} details : Size = {keysize}, Flags ({sep}, "
"{rfc5011})."
msgstr ""
"Key med keytag {keytag}, detaljer : Size = {keysize}, Flags ({sep}, "
"{rfc5011})."

#. CONSISTENCY:CHILD_ZONE_LAME
msgid "Lame delegation"
msgstr "Lam delegation"

#. SYSTEM:LOGGER_CALLBACK_ERROR
#, perl-brace-format
msgid "Logger callback died with error: {exception}"
msgstr ""
"Callback-funktionen for log-modulet døde med fejlmeddelelsen: {exception}"

#. ZONE:MX_RECORD_IS_NOT_CNAME
msgid "MX record for the domain is not pointing to a CNAME."
msgstr "MX-record for domænenavnet peger ikke på et alias (CNAME)."

#. ZONE:MX_RECORD_IS_CNAME
msgid "MX record for the domain is pointing to a CNAME."
msgstr "Domænets MX-record refererer til et alias (CNAME)."

#. SYSTEM:MODULE_END
#, perl-brace-format
msgid "Module {module} finished running."
msgstr "Modulet {module} afsluttede."

#. DNSSEC:NSEC_COVERS
#, perl-brace-format
msgid "NSEC covers {name}."
msgstr "NSEC dækker {name}."

#. DNSSEC:NSEC_COVERS_NOT
#, perl-brace-format
msgid "NSEC does not cover {name}."
msgstr "NSEC dækker ikke {name}."

#. DNSSEC:NSEC3_COVERS
#, perl-brace-format
msgid "NSEC3 record covers {name}."
msgstr "NSEC3-record dækker {name}."

#. DNSSEC:NSEC3_COVERS_NOT
#, perl-brace-format
msgid "NSEC3 record does not cover {name}."
msgstr "NSEC3-record dækker ikke {name}."

#. SYSTEM:FAKE_DELEGATION_TO_SELF
#, perl-brace-format
msgid ""
"Name server {ns} not adding fake delegation for domain {domain} to itself."
msgstr ""
"Navneserveren {ns} tilføjede ikke en falsk delegering for domænet {domain}."

#. CONNECTIVITY:IPV4_ASN
#, perl-brace-format
msgid "Name servers have IPv4 addresses in the following ASs: {asn}."
msgstr "Navneserverne har IPv4-adresser i følgende AS'er: {asn}."

#. CONNECTIVITY:IPV6_ASN
#, perl-brace-format
msgid "Name servers have IPv6 addresses in the following ASs: {asn}."
msgstr "Navneserverne har IPv6-adresser i følgende AS: {asn}."

#. SYNTAX:NAMESERVER_DISCOURAGED_DOUBLE_DASH
#, perl-brace-format
msgid ""
"Nameserver ({name}) has a label ({label}) with a double hyphen ('--') in "
"position 3 and 4 (with a prefix which is not 'xn--')."
msgstr ""
"Navneserveren ({name}) har en label ({label}) med bindestreg i position 3 og "
"4, og et præfiks som ikke er 'xn--'."

#. SYNTAX:NAMESERVER_SYNTAX_OK
#, perl-brace-format
msgid "Nameserver ({name}) syntax is valid."
msgstr "Navneserveren ({name}) - syntaks er valid."

#. SYNTAX:NAMESERVER_NUMERIC_TLD
#, perl-brace-format
msgid "Nameserver ({name}) within a 'numeric only' TLD ({tld})."
msgstr "Navneserveren ({name}) indeholder et 'numerisk' TLD ({tld})."

#. ADDRESS:NAMESERVER_IP_PTR_MISMATCH
#, perl-brace-format
msgid ""
"Nameserver {ns} has an IP address ({address}) with mismatched PTR result "
"({names})."
msgstr ""
"Navneserveren {ns} har en IP-adresse ({address}) med en ikke matchende PTR "
"({names})."

#. ADDRESS:NAMESERVER_IP_PRIVATE_NETWORK
#, perl-brace-format
msgid ""
"Nameserver {ns} has an IP address ({address}) with prefix {prefix} "
"referenced in {reference} as a '{name}'."
msgstr ""
"Navneserveren {ns} har en IP-adresse ({address}) med præfikset {prefix}, som "
"{reference} klassificerer som '{name}'."

#. ADDRESS:NAMESERVER_IP_WITHOUT_REVERSE
#, perl-brace-format
msgid "Nameserver {ns} has an IP address ({address}) without PTR configured."
msgstr ""
"Navneserveren {ns} har en IP-adresse ({address}) uden konfigureret PTR."

#. DELEGATION:IS_NOT_AUTHORITATIVE
#, perl-brace-format
msgid "Nameserver {ns} response is not authoritative on {proto} port 53."
msgstr "Navneserveren {ns} svarede ikke autoritativt på {proto} port 53."

#. DELEGATION:NS_RR_IS_CNAME
#, perl-brace-format
msgid "Nameserver {ns} {address_type} RR point to CNAME."
msgstr "På navneservern {ns} returnerer {address_type} et CNAME."

#. NAMESERVER:UNSUPPORTED_EDNS_VER
#, perl-brace-format
msgid "Nameserver {ns}/{address} accepts an unsupported EDNS version."
msgstr "Nameserver {ns}/{address} accepts an unsupported EDNS version."

#. CONNECTIVITY:NAMESERVER_HAS_TCP_53
#, perl-brace-format
msgid "Nameserver {ns}/{address} accessible over TCP on port 53."
msgstr "Navneserveren {ns}/{address} er tilgængelig over TCP port 53."

#. CONNECTIVITY:NAMESERVER_HAS_UDP_53
#, perl-brace-format
msgid "Nameserver {ns}/{address} accessible over UDP on port 53."
msgstr "Navneserveren {ns}/{address} er tilgængelig over UDP port 53."

#. NAMESERVER:AXFR_AVAILABLE
#, perl-brace-format
msgid "Nameserver {ns}/{address} allow zone transfer using AXFR."
msgstr "Navneserveren {ns}/{address} tillader zoneoverførsler via AXFR."

#. NAMESERVER:A_UNEXPECTED_RCODE
#, perl-brace-format
msgid ""
"Nameserver {ns}/{address} answered A query with an unexpected rcode "
"({rcode})."
msgstr ""
"Nameserver {ns}/{address} answered A query with an unexpected rcode "
"({rcode})."

#. NAMESERVER:AAAA_BAD_RDATA
#, perl-brace-format
msgid ""
"Nameserver {ns}/{address} answered AAAA query with an unexpected RDATA "
"length ({length} instead of 16)"
msgstr ""
"Nameserver {ns}/{address} answered AAAA query with an unexpected RDATA "
"length ({length} instead of 16)"

#. NAMESERVER:AAAA_UNEXPECTED_RCODE
#, perl-brace-format
msgid ""
"Nameserver {ns}/{address} answered AAAA query with an unexpected rcode "
"({rcode})."
msgstr ""
"Navneserveren {ns}/{address} besvarede en AAAA-forespørgsel med den uventede "
"returkode ({rcode})."

#. BASIC:NS_NO_RESPONSE
#, perl-brace-format
msgid "Nameserver {ns}/{address} did not respond to NS query."
msgstr "Navneserveren {ns}/{address} svarede ikke på en NS-forespørgsel."

#. CONSISTENCY:NO_RESPONSE
#. DELEGATION:NO_RESPONSE
#. DNSSEC:NO_RESPONSE
#. ZONE:NO_RESPONSE
#, perl-brace-format
msgid "Nameserver {ns}/{address} did not respond."
msgstr "Navneserveren {ns}/{address} svarede ikke."

#. BASIC:NO_A_RECORDS
#, perl-brace-format
msgid "Nameserver {ns}/{address} did not return A record(s) for {dname}."
msgstr ""
"Navneserveren {ns}/{address} returnerede ikke nogle A-records for {dname}."

#. BASIC:NS_FAILED
#, perl-brace-format
msgid "Nameserver {ns}/{address} did not return NS records. RCODE was {rcode}."
msgstr ""
"Navneserveren {ns}/{address} returnerede ikke NS-records. RCODE var {rcode}."

#. NAMESERVER:QNAME_CASE_INSENSITIVE
#, perl-brace-format
msgid ""
"Nameserver {ns}/{address} does not preserve original case of queried names."
msgstr ""
"Nameservern {ns}/{address} bevarede ikke versaler og minuskler fra "
"forespørgslen."

#. NAMESERVER:NO_EDNS_SUPPORT
#, perl-brace-format
msgid ""
"Nameserver {ns}/{address} does not support EDNS0 (replies with FORMERR)."
msgstr "Navneserveren {ns}/{address} understøtter ikke EDNS0 (svarer FORMERR)."

#. NAMESERVER:AAAA_QUERY_DROPPED
#, perl-brace-format
msgid "Nameserver {ns}/{address} dropped AAAA query."
msgstr "Navneserveren {ns}/{address} mistede en AAAA-forespørgsel."

#. NAMESERVER:Z_FLAGS_NOTCLEAR
#, perl-brace-format
msgid "Nameserver {ns}/{address} has one or more unknown EDNS Z flag bits set."
msgstr ""
"Nameserver {ns}/{address} has one or more unknown EDNS Z flag bits set."

#. NAMESERVER:IS_A_RECURSOR
#, perl-brace-format
msgid "Nameserver {ns}/{address} is a recursor."
msgstr "Navneserveren {ns}/{address} er rekursiv."

#. NAMESERVER:NO_RECURSOR
#, perl-brace-format
msgid "Nameserver {ns}/{address} is not a recursor."
msgstr "Navneserveren {ns}/{address} er ikke rekursiv."

#. BASIC:HAS_NAMESERVERS
#, perl-brace-format
msgid "Nameserver {ns}/{address} listed these servers as glue: {nsnlist}."
msgstr "Navneserveren {ns}/{address} returnerede følgende servere som glues: {nsnlist}."

#. CONNECTIVITY:NAMESERVER_NO_TCP_53
#, perl-brace-format
msgid "Nameserver {ns}/{address} not accessible over TCP on port 53."
msgstr "Navneserveren {ns}/{address} er ikke tilgængelig over TCP port 53."

#. CONNECTIVITY:NAMESERVER_NO_UDP_53
#, perl-brace-format
msgid "Nameserver {ns}/{address} not accessible over UDP on port 53."
msgstr "Navneserveren {ns}/{address} er ikke tilgængelig over UDP port 53."

#. NAMESERVER:QNAME_CASE_SENSITIVE
#, perl-brace-format
msgid "Nameserver {ns}/{address} preserves original case of queried names."
msgstr ""
"Navneserveren {ns}/{address} bevarede versaler og minuskler fra "
"forespørgslen."

#. NAMESERVER:DIFFERENT_SOURCE_IP
#, perl-brace-format
msgid ""
"Nameserver {ns}/{address} replies on a SOA query with a different source "
"address ({source})."
msgstr ""
"Navneserveren {ns}/{address} svarede på en SOA-forespørgsel fra en anden "
"kilde ({source})."

#. NAMESERVER:MISSING_OPT_IN_TRUNCATED
#, perl-brace-format
msgid ""
"Nameserver {ns}/{address} replies on an EDNS query with a truncated response "
"without EDNS."
<<<<<<< HEAD
msgstr "Navneserveren {ns}/{address} svarede på en EDNS forespørgsel med et trunkeret svar uden EDNS."
=======
msgstr ""
"Nameserver {ns}/{address} replies on an EDNS query with a truncated response "
"without EDNS."
>>>>>>> 9e6f1541

#. DNSSEC:NO_RESPONSE_DNSKEY
#, perl-brace-format
msgid "Nameserver {ns}/{address} responded with no DNSKEY record(s)."
msgstr "Navneserveren {ns}/{address} returnerede ingen DNSKEY record(s)."

#. ZONE:WRONG_SOA
#, perl-brace-format
msgid ""
"Nameserver {ns}/{address} responds with a wrong owner name ({owner} instead "
"of {name}) on SOA queries."
<<<<<<< HEAD
msgstr "Nameserver {ns}/{address} returnerede et ugyldigt ({owner} i stedet for {name}) på SOA forespørgsler."
=======
msgstr ""
"Nameserver {ns}/{address} responds with a wrong owner name ({owner} instead "
"of {name}) on SOA queries."
>>>>>>> 9e6f1541

#. NAMESERVER:UNKNOWN_OPTION_CODE
#, perl-brace-format
msgid "Nameserver {ns}/{address} responds with an unknown ENDS OPTION-CODE."
msgstr "Navneserveren {ns}/{address} returnerede en ukendt ENDS OPTION-CODE."

#. ZONE:MULTIPLE_SOA
#, perl-brace-format
msgid ""
"Nameserver {ns}/{address} responds with multiple ({count}) SOA records on "
"SOA queries."
<<<<<<< HEAD
msgstr "Navneserveren {ns}/{address} returnerede flere ({count}) SOA records på SOA forespørgsler."
=======
msgstr ""
"Nameserver {ns}/{address} responds with multiple ({count}) SOA records on "
"SOA queries."
>>>>>>> 9e6f1541

#. BASIC:HAS_A_RECORDS
#, perl-brace-format
msgid "Nameserver {ns}/{address} returned A record(s) for {dname}."
msgstr "Navneserveren {ns}/{address} svarede med A-record(s) for {dname}."

#. NAMESERVER:UPWARD_REFERRAL
#, perl-brace-format
msgid "Nameserver {ns}/{address} returns an upward referral."
msgstr ""
"Nameservern {ns}/{address} returnerede en henvisning til en forælderzone."

#. BASIC:A_QUERY_NO_RESPONSES
msgid "Nameservers did not respond to A query."
msgstr "Navneserverne svarede ikke på en A-forespørgsel."

#. DNSSEC:ADDITIONAL_DNSKEY_SKIPPED
msgid "No DNSKEYs found. Additional tests skipped."
msgstr "Ingen DNSKEY-records fundet. Yderligere tests ignoreret."

#. DNSSEC:NO_DNSKEY
msgid "No DNSKEYs were returned."
msgstr "Ingen DNSKEY-records blev returneret."

#. DNSSEC:NO_COMMON_KEYTAGS
msgid "No DS record had a DNSKEY with a matching keytag."
msgstr "Ingen DS-record havde en DNSKEY-record med matchende keytag."

#. DNSSEC:DS_MATCH_NOT_FOUND
msgid "No DS record with a matching DNSKEY record was found."
msgstr "Ingen DS-record med en matchende DNSKEY-record blev fundet."

#. ZONE:MNAME_HAS_NO_ADDRESS
#, perl-brace-format
msgid "No IP address found for SOA 'mname' nameserver ({mname})."
msgstr "Ingen IP-adresse fundet for serveren angivet som SOA MNAME ({mname})."

#. CONNECTIVITY:NAMESERVERS_IPV4_NO_AS
msgid "No IPv4 nameserver address is in an AS."
msgstr "Ingen navneserver har en IPv4-adresse i et AS."

#. CONNECTIVITY:NAMESERVERS_IPV6_NO_AS
msgid "No IPv6 nameserver address is in an AS."
msgstr "Ingen navneserver har en IPv6-adresse i et AS."

#. BASIC:NO_GLUE_PREVENTS_NAMESERVER_TESTS
msgid "No NS records for tested zone from parent. NS tests aborted."
msgstr ""
"Ingen NS-records for den testede zone fra forælderzonen. NS-test afbrydes."

#. DNSSEC:SOA_NOT_SIGNED
msgid "No RRSIG correctly signed the SOA RRset."
msgstr "Ingen RRSIG signerede SOA RRset korrekt."

#. CONSISTENCY:TOTAL_ADDRESS_MISMATCH
#, perl-brace-format
msgid ""
"No common nameserver IP addresses between child ({child}) and parent "
"({glue})."
msgstr ""
"Ingen fælles IP-adresser på navneservere mellem barnet ({child}) og "
"forælderen ({glue})."

#. SYNTAX:ONLY_ALLOWED_CHARS
#, perl-brace-format
msgid "No illegal characters in the domain name ({name})."
msgstr "Udelukkende lovlige tegn i domænenavnet ({name})."

#. CONNECTIVITY:NAMESERVERS_NO_AS
msgid "No nameserver address is in an AS."
msgstr "Ingen navneserver har en adresse i et AS."

#. DELEGATION:NO_NS_CNAME
msgid "No nameserver point to CNAME alias."
msgstr "Ingen NS-record peger på et CNAME-alias."

#. NAMESERVER:NO_RESOLUTION
msgid "No nameservers succeeded to resolve to an IP address."
msgstr "IP-adresse ikke fundet for nogen af navneserverne."

#. BASIC:NO_PARENT
msgid "No parent domain could be found for the tested domain."
msgstr "Ikke muligt at finde forælder-domænet for det testede domæne."

#. CONSISTENCY:NO_RESPONSE_NS_QUERY
#, perl-brace-format
msgid "No response from nameserver {ns}/{address} on NS queries."
msgstr "Intet svar på NS-forespørgsel fra nameserveren {ns}/{address}."

#. CONSISTENCY:NO_RESPONSE_SOA_QUERY
#, perl-brace-format
msgid "No response from nameserver {ns}/{address} on SOA queries."
msgstr ""
"Intet svar fra navneserveren {ns}/{address} på forespørgsel om SOA-record."

#. SYNTAX:NO_RESPONSE_MX_QUERY
#. ZONE:NO_RESPONSE_MX_QUERY
msgid "No response from nameserver(s) on MX queries."
msgstr "Intet svar fra navneserver(ne) på forespørgsel på MX-record."

#. ADDRESS:NO_RESPONSE_PTR_QUERY
#, perl-brace-format
msgid "No response from nameserver(s) on PTR query ({reverse})."
msgstr "Intet svar fra navneserverne på PTR-forespørgsel ({reverse})."

#. SYNTAX:NO_RESPONSE_SOA_QUERY
#. ZONE:NO_RESPONSE_SOA_QUERY
msgid "No response from nameserver(s) on SOA queries."
msgstr "Intet svar fra navneserver(ne) på forespørgsel på SOA-record."

#. SYNTAX:NO_RESPONSE
#. NAMESERVER:NO_RESPONSE
#, perl-brace-format
msgid "No response from {ns}/{address} asking for {dname}."
msgstr "Intet svar fra {ns}/{address} på forespørgsel om {dname}."

#. NAMESERVER:BREAKS_ON_EDNS
#, perl-brace-format
msgid ""
"No response from {ns}/{address} when EDNS is used in query asking for "
"{dname}."
msgstr ""
"Intet svar fra {ns}/{address} når EDNS er brugt i forespørgslen på {dname}."

#. DNSSEC:NSEC_NOT_SIGNED
msgid "No signature correctly signed the NSEC RRset."
msgstr "Ingen signatur signerede NSEC RRset korrekt."

#. DNSSEC:NSEC3_NOT_SIGNED
msgid "No signature correctly signed the NSEC3 RRset."
msgstr "Ingen signatur signerede NSEC3 RRset korrekt."

#. ZONE:NO_MX_RECORD
msgid "No target (MX, A or AAAA record) to deliver e-mail for the domain name."
msgstr ""
"Manglende RR til levering af e-mail (MX-, A- eller AAAA-record) for domænet."

#. NAMESERVER:NO_UPWARD_REFERRAL
#, perl-brace-format
msgid "None of the following nameservers returns an upward referral : {names}."
msgstr ""
"Ingen af følgende navneservere returnerede en opadgående henvisning : "
"{names}."

#. DELEGATION:TOTAL_NAME_MISMATCH
msgid "None of the nameservers listed at the parent are listed at the child."
msgstr "Ingen af de navneservere som listes hos forælderen listes hos barnet."

#. SYSTEM:CANNOT_CONTINUE
#, perl-brace-format
msgid "Not enough data about {zone} was found to be able to run tests."
msgstr ""
"Kunne ikke finde tilstrækkeligt med information om {zone} til at afvikle "
"test."

#. CONSISTENCY:OUT_OF_BAILIWICK_ADDR_MISMATCH
#, perl-brace-format
msgid ""
"Out-of-bailiwick name server listed at parent with glue record has a "
"mismatch between the glue at the parent ({parent_addresses}) and iany "
"equivalent address record found in authoritative zone  ({zone_addresses})"
msgstr ""
"Out-of-bailiwick navneserver listet hos forælderen inklusive glue record "
"har et misforhold mellem glue hos forælderen ({parent_addresses}) og "
"enhver tilsvarende record fundet i den autoritative zone ({zone_addresses})"

#. SYSTEM:PACKET_BIG
#, perl-brace-format
msgid ""
"Packet size ({size}) exceeds common maximum size of {maxsize} bytes (try "
"with \"{command}\")."
msgstr ""
"Pakkestørrelse ({size}) overstiger normal maksimum størrelse på {maxsize} "
"bytes (prøv med \"{command}\")."

#. DELEGATION:NOT_ENOUGH_NS_DEL
#, perl-brace-format
msgid ""
"Parent does not list enough ({count}) nameservers ({glue}). Lower limit set "
"to {minimum}."
msgstr ""
"Forælderen returnerer ikke tilstrækkeligt antal ({count}) navneservere "
"({glue}). Mindsteværdi er sat til {minimum}."

#. BASIC:HAS_PARENT
#, perl-brace-format
msgid "Parent domain '{pname}' was found for the tested domain."
msgstr "Forælder-domænet '{pname}' blev fundet for det testede domæne."

#. CONSISTENCY:EXTRA_ADDRESS_PARENT
#, perl-brace-format
msgid ""
"Parent has extra nameserver IP address(es) not listed at child ({addresses})."
msgstr ""
"Forælder har ekstra IP-adresser på navneservere som ikke findes hos barnet "
"({addresses})."

#. DELEGATION:EXTRA_NAME_PARENT
#, perl-brace-format
msgid "Parent has nameserver(s) not listed at the child ({extra})."
msgstr ""
"Forælderen har en eller flera navneservere som ikke findes hos barnet "
"({extra})."

#. DELEGATION:ENOUGH_NS_DEL
#, perl-brace-format
msgid ""
"Parent lists enough ({count}) nameservers ({glue}). Lower limit set to "
"{minimum}."
msgstr ""
"Forælderen returnerer tilstrækkeligt antal ({count}) navneservere ({glue}). "
"Mindsteværdi sat til {minimum}."

#. SYSTEM:PROFILE_FILE
#, perl-brace-format
msgid "Profile was read from {name}."
msgstr "Profile blev hentet fra {name}."

#. DNSSEC:RRSIG_EXPIRATION
#, perl-brace-format
msgid ""
"RRSIG with keytag {tag} and covering type(s) {types} expires at : {date}."
msgstr "RRSIG med keytag {tag} dækkende typerne {types} udløber : {date}."

#. DNSSEC:DURATION_OK
#, perl-brace-format
msgid ""
"RRSIG with keytag {tag} and covering type(s) {types} has a duration of "
"{duration} seconds, which is just fine."
msgstr ""
"RRSIG-recorden med keytag {tag}, dækkende typerne {types} har en gyldighed "
"på {duration} sekunder, hvilket er OK."

#. DNSSEC:DURATION_LONG
#, perl-brace-format
msgid ""
"RRSIG with keytag {tag} and covering type(s) {types} has a duration of "
"{duration} seconds, which is too long."
msgstr ""
"RRSIG-recorden med keytag {tag}, dækkende typerne {types} har en gyldighed "
"på {duration} sekunder, hvilket er for længe."

#. DNSSEC:REMAINING_LONG
#, perl-brace-format
msgid ""
"RRSIG with keytag {tag} and covering type(s) {types} has a remaining "
"validity of {duration} seconds, which is too long."
msgstr ""
"RRSIG-recorden med keytag {tag}, dækkende typerne {types} har en resterende "
"gyldighed på {duration} sekunder, hvilket er for længe."

#. DNSSEC:REMAINING_SHORT
#, perl-brace-format
msgid ""
"RRSIG with keytag {tag} and covering type(s) {types} has a remaining "
"validity of {duration} seconds, which is too short."
msgstr ""
"RRSIG-recorden med keytag {tag}, dækkende typerne {types} har en resterende "
"gyldighed på {duration} sekunder, hvilket er for lidt."

#. DNSSEC:RRSIG_EXPIRED
#, perl-brace-format
msgid ""
"RRSIG with keytag {tag} and covering type(s) {types} has already expired "
"(expiration is: {expiration})."
msgstr ""
"RRSIG-recorden med {tag}, dækkende typerne {types}, er allerede udløbet "
"(udløbsdato er: {expiration})."

#. DNSSEC:SOA_SIGNATURE_OK
#, perl-brace-format
msgid "RRSIG {signature} correctly signs SOA RRset."
msgstr "RRSIG {signature} signerer SOA RRset korrekt."

#. SYSTEM:UNKNOWN_METHOD
#, perl-brace-format
msgid "Request to run unknown method {method} in module {module}."
msgstr ""
"Anmodning om at afvikle den ukendte metode {method} i modulet {module}."

#. SYSTEM:UNKNOWN_MODULE
#, perl-brace-format
msgid ""
"Request to run {method} in unknown module {module}. Known modules: {known}."
msgstr ""
"Anmodning om at afvikle metoden {method} i det ukendte modul {module}. "
"Kendte moduler: {known}."

#. ZONE:NO_SOA_IN_RESPONSE
#, perl-brace-format
msgid ""
"Response from nameserver {ns}/{address} on SOA queries does not contain SOA "
"record."
<<<<<<< HEAD
msgstr "Svaret fra navneserveren {ns}/{address} på SOA forespørgsler indeholder ikke en SOA record."
=======
msgstr ""
"Response from nameserver {ns}/{address} on SOA queries does not contain SOA "
"record."
>>>>>>> 9e6f1541

#. NAMESERVER:EDNS_RESPONSE_WITHOUT_EDNS
#, perl-brace-format
msgid ""
"Response without EDNS from {ns}/{address} on query with EDNS0 asking for "
"{dname}."
msgstr ""
"Svar uden EDNS fra {ns}/{address} på foregspørgsel med EDNS0 efter {dname}."

#. ADDRESS:NAMESERVERS_IP_WITH_REVERSE
msgid "Reverse DNS entry exist for all Nameserver IP addresses."
msgstr "Reverse DNS eksisterer for samtlige navneserveradresser."

#. ZONE:EXPIRE_MINIMUM_VALUE_OK
#, perl-brace-format
msgid ""
"SOA 'expire' value ({expire}) is higher than the minimum recommended value "
"({required_expire}) and not lower than the 'refresh' value ({refresh})."
msgstr ""
"SOA 'expire' værdi ({expire}) er højere end den anbefalede minimumsværdi "
"({required_expire}) og ikke mindre end 'refresh' værdi ({refresh})."

#. ZONE:EXPIRE_MINIMUM_VALUE_LOWER
#, perl-brace-format
msgid ""
"SOA 'expire' value ({expire}) is less than the recommended one "
"({required_expire})."
msgstr ""
"Værdien for SOA 'expire' ({expire}) er mindre end anbefalet "
"({required_expire})."

#. ZONE:EXPIRE_LOWER_THAN_REFRESH
#, perl-brace-format
msgid ""
"SOA 'expire' value ({expire}) is lower than the SOA 'refresh' value "
"({refresh})."
msgstr ""
"Værdien for SOA 'expire' ({expire}) er mindre end værdien for SOA "
"'refresh' ({refresh})."

#. ZONE:SOA_DEFAULT_TTL_MAXIMUM_VALUE_OK
#, perl-brace-format
msgid ""
"SOA 'minimum' value ({minimum}) is between the recommended ones "
"({lowest_minimum}/{highest_minimum})."
msgstr ""
"SOA 'minimum' værdi ({minimum}) er i det anbefalede område ({lowest_minimum}/"
"{highest_minimum})."

#. ZONE:SOA_DEFAULT_TTL_MAXIMUM_VALUE_HIGHER
#, perl-brace-format
msgid ""
"SOA 'minimum' value ({minimum}) is higher than the recommended one "
"({highest_minimum})."
msgstr ""
"SOA-recordens 'minimum'-værdi ({minimum}) er større end anbefalet værdi "
"({highest_minimum})."

#. ZONE:SOA_DEFAULT_TTL_MAXIMUM_VALUE_LOWER
#, perl-brace-format
msgid ""
"SOA 'minimum' value ({minimum}) is less than the recommended one "
"({lowest_minimum})."
msgstr ""
"SOA-recordens 'minimum'-værdi ({minimum}) er mindre end anbefalet værdi "
"({lowest_minimum})."

#. ZONE:MNAME_RECORD_DOES_NOT_EXIST
msgid "SOA 'mname' field does not exist"
msgstr "'MNAME'-feltet i SOA-recorden er tomt."

#. ZONE:MNAME_IS_AUTHORITATIVE
#, perl-brace-format
msgid "SOA 'mname' nameserver ({mname}) is authoritative for '{zone}' zone."
msgstr "SOA 'MNAME'-navneserveren ({mname}) er autoritativ for zonen '{zone}'."

#. ZONE:MNAME_NOT_IN_GLUE
#, perl-brace-format
msgid ""
"SOA 'mname' nameserver ({mname}) is not listed in \"parent\" NS records for "
"tested zone ({nss})."
msgstr ""
"SOA 'mname' nameserver ({mname}) is not listed in \"parent\" NS records for "
"tested zone ({nss})."

#. ZONE:MNAME_NO_RESPONSE
#, perl-brace-format
msgid "SOA 'mname' nameserver {ns}/{address} does not respond."
msgstr "Navneserveren i SOA 'MNAME' ({ns}/{address}) svarer ikke."

#. ZONE:MNAME_NOT_AUTHORITATIVE
#, perl-brace-format
msgid ""
"SOA 'mname' nameserver {ns}/{address} is not authoritative for '{zone}' zone."
msgstr "SOA 'MNAME' ({ns}/{address}) er ikke autoritativ for zonen '{zone}'."

#. ZONE:MNAME_IS_CNAME
#, perl-brace-format
msgid "SOA 'mname' value ({mname}) refers to a NS which is an alias (CNAME)."
msgstr ""
"SOA 'MNAME' ({mname}) refererer til en NS-record som er et alias (CNAME)."

#. ZONE:MNAME_IS_NOT_CNAME
#, perl-brace-format
msgid ""
"SOA 'mname' value ({mname}) refers to a NS which is not an alias (CNAME)."
msgstr "SOA MNAME {mname} refererer ikke til et alias (CNAME)."

#. ZONE:REFRESH_HIGHER_THAN_RETRY
#, perl-brace-format
msgid ""
"SOA 'refresh' value ({refresh}) is higher than the SOA 'retry' value "
"({retry})."
msgstr ""
"SOA 'refresh'-værdi ({refresh}) er større end SOA 'retry'-værdi ({retry})."

#. ZONE:REFRESH_MINIMUM_VALUE_OK
#, perl-brace-format
msgid ""
"SOA 'refresh' value ({refresh}) is higher than the minimum recommended value "
"({required_refresh})."
msgstr ""
"SOA 'refresh'-værdi ({refresh}) er større end den anbefalede minimumsværdi "
"({required_refresh})."

#. ZONE:REFRESH_MINIMUM_VALUE_LOWER
#, perl-brace-format
msgid ""
"SOA 'refresh' value ({refresh}) is less than the recommended one "
"({required_refresh})."
msgstr ""
"SOA-recordens 'refresh'-værdi ({refresh}) er mindre end anbefalet værdi "
"({required_refresh})."

#. ZONE:REFRESH_LOWER_THAN_RETRY
#, perl-brace-format
msgid ""
"SOA 'refresh' value ({refresh}) is lower than the SOA 'retry' value "
"({retry})."
msgstr ""
"SOA-recordens 'refresh'-værdi ({refresh}) er mindre end SOA 'retry'-værdi "
"({retry})."

#. ZONE:RETRY_MINIMUM_VALUE_LOWER
#, perl-brace-format
msgid ""
"SOA 'retry' value ({retry}) is less than the recommended one "
"({required_retry})."
msgstr ""
"SOA-recordens 'retry'-værdi ({retry}) er mindre end anbefalet værdi "
"({required_retry})."

#. ZONE:RETRY_MINIMUM_VALUE_OK
#, perl-brace-format
msgid ""
"SOA 'retry' value ({retry}) is more than the minimum recommended value "
"({required_retry})."
msgstr ""
"SOA 'retry'-værdi ({retry}) er større end den anbefalede minimumsværdi "
"({required_retry})."

#. SYNTAX:MNAME_DISCOURAGED_DOUBLE_DASH
#, perl-brace-format
msgid ""
"SOA MNAME ({name}) has a label ({label}) with a double hyphen ('--') in "
"position 3 and 4 (with a prefix which is not 'xn--')."
msgstr ""
"SOA MNAME ({name}) har en label ({label}) med bindestreg i position 3 og 4 "
"(og et præfix som ikke er 'xn--'."

#. SYNTAX:MNAME_SYNTAX_OK
#, perl-brace-format
msgid "SOA MNAME ({name}) syntax is valid."
msgstr "SOA MNAME ({name}) syntaks er valid."

#. SYNTAX:MNAME_NUMERIC_TLD
#, perl-brace-format
msgid "SOA MNAME ({name}) within a 'numeric only' TLD ({tld})."
msgstr "SOA MNAME ({name}) indeholder et 'numerisk' TLD ({tld})."

#. CONSISTENCY:NS_SET
#, perl-brace-format
msgid "Saw NS set ({nsset}) on following nameserver set : {servers}."
msgstr "Fandt NS-sæt ({nsset}) på disse navneservere : {servers}"

#. CONSISTENCY:SOA_RNAME
#, perl-brace-format
msgid "Saw SOA rname {rname} on following nameserver set : {servers}."
msgstr "Så SOA RNAME {rname} på følgende navneservere : {servers}."

#. CONSISTENCY:SOA_SERIAL
#, perl-brace-format
msgid "Saw SOA serial number {serial} on following nameserver set : {servers}."
msgstr "Så SOA-serienummer {serial} på følgende navneservere : {servers}."

#. CONSISTENCY:SOA_TIME_PARAMETER_SET
#, perl-brace-format
msgid ""
"Saw SOA time parameter set (REFRESH={refresh},RETRY={retry},EXPIRE={expire},"
"MINIMUM={minimum}) on following nameserver set : {servers}."
msgstr ""
"Så dette SOA-tidsparametersæt (REFRESH={refresh},RETRY={retry},"
"EXPIRE={expire},MINIMUM={minimum}) på følgende navneservere : {servers}."

#. CONSISTENCY:MULTIPLE_NS_SET
#, perl-brace-format
msgid "Saw {count} NS set."
msgstr "Fandt {count} NS-sæt."

#. CONSISTENCY:MULTIPLE_SOA_MNAMES
#, perl-brace-format
msgid "Saw {count} SOA mname."
msgstr "Så {count} SOA MNAME."

#. CONSISTENCY:MULTIPLE_SOA_RNAMES
#, perl-brace-format
msgid "Saw {count} SOA rname."
msgstr "Så {count} forskellige SOA RNAME."

#. CONSISTENCY:MULTIPLE_SOA_SERIALS
#, perl-brace-format
msgid "Saw {count} SOA serial numbers."
msgstr "Så {count} forskellige SOA-serienumre."

#. CONSISTENCY:MULTIPLE_SOA_TIME_PARAMETER_SET
#, perl-brace-format
msgid "Saw {count} SOA time parameter set."
msgstr "Så {count} forskellige konfigurationer af SOA-tidsparametre."

#. DNSSEC:EXTRA_PROCESSING_OK
#, perl-brace-format
msgid "Server at {server} sent {keys} DNSKEY records and {sigs} RRSIG records."
msgstr ""
"Navneserveren {server} returnerede {keys} DNSKEY-records, og {sigs} RRSIG-"
"records."

#. DNSSEC:EXTRA_PROCESSING_BROKEN
#, perl-brace-format
msgid ""
"Server at {server} sent {keys} DNSKEY records, and {sigs} RRSIG records."
msgstr ""
"Navneserveren {server} returnerede {keys} DNSKEY-records, og {sigs} RRSIG-"
"records."

#. DNSSEC:DNSKEY_SIGNATURE_NOT_OK
#, perl-brace-format
msgid ""
"Signature for DNSKEY with tag {signature} failed to verify with error "
"'{error}'."
msgstr ""
"Verificering af signaturen for DNSKEY-recorden med keytag {signature} "
"fejlede med fejlmeddelelsen '{error}'."

#. ZONE:MX_RECORD_EXISTS
#, perl-brace-format
msgid "Target ({info}) found to deliver e-mail for the domain name."
msgstr "Adressen ({info}) modtager e-mail for domænenavnet."

#. DNSSEC:ALGORITHM_NOT_ZONE_SIGN
#, perl-brace-format
msgid ""
"The DNSKEY with tag {keytag} uses algorithm number not meant for zone "
"signing{algorithm}/({description})."
<<<<<<< HEAD
msgstr "DNSKEY med tag {keytag} bruger en algoritme til signering af zone {algorithm}/({description})."
=======
msgstr ""
"The DNSKEY with tag {keytag} uses algorithm number not meant for zone "
"signing{algorithm}/({description})."
>>>>>>> 9e6f1541

#. DNSSEC:ALGORITHM_OK
#, perl-brace-format
msgid ""
"The DNSKEY with tag {keytag} uses algorithm number {algorithm}/"
"({description}), which is OK."
msgstr ""
"DNSKEY-recorden med tag {keytag} anvender algoritme nummer {algorithm}/"
"({description}), hvilket er OK."

#. DNSSEC:ALGORITHM_NOT_RECOMMENDED
#, perl-brace-format
msgid ""
"The DNSKEY with tag {keytag} uses an algorithm number {algorithm}/"
"({description} which which is not recommended to be used."
<<<<<<< HEAD
msgstr "DNSKEY med tag {keytag} bruger en ikke anbefalet algoritme {algorithm}/({description}."
=======
msgstr ""
"The DNSKEY with tag {keytag} uses an algorithm number {algorithm}/"
"({description} which which is not recommended to be used."
>>>>>>> 9e6f1541

#. DNSSEC:ALGORITHM_DEPRECATED
#, perl-brace-format
msgid ""
"The DNSKEY with tag {keytag} uses deprecated algorithm number {algorithm}/"
"({description})."
msgstr ""
"DNSKEY-recorden med tag {keytag} anvender forældet algoritme nummer "
"{algorithm}/({description})."

#. DNSSEC:ALGORITHM_PRIVATE
#, perl-brace-format
msgid ""
"The DNSKEY with tag {keytag} uses private algorithm number {algorithm}/"
"({description})."
msgstr ""
"DNSKEY-recorden med tag {keytag} anvender den private algoritme med nummer "
"{algorithm}/({description})."

#. DNSSEC:ALGORITHM_RESERVED
#, perl-brace-format
msgid ""
"The DNSKEY with tag {keytag} uses reserved algorithm number {algorithm}/"
"({description})."
msgstr ""
"DNSKEY-recorden med tag {keytag} anvender reserveret algoritme nummer "
"{algorithm}/({description})."

#. DNSSEC:ALGORITHM_UNASSIGNED
#, perl-brace-format
msgid ""
"The DNSKEY with tag {keytag} uses unassigned algorithm number {algorithm}/"
"({description})."
msgstr ""
"DNSKEY-recorden med tag {keytag} anvender en ikke tildelt algoritme med "
"nummer {algorithm}/({description})."

#. SYNTAX:RNAME_RFC822_VALID
#, perl-brace-format
msgid "The SOA RNAME field ({rname}) is compliant with RFC2822."
msgstr "SOA RNAME værdi ({rname}) overholder RFC2822."

#. SYNTAX:RNAME_MAIL_DOMAIN_INVALID
#, perl-brace-format
msgid ""
"The SOA RNAME mail domain ({domain}) cannot be resolved to a mail server "
"with an IP address."
msgstr ""
"SOA RNAME maildomæne ({domain}) refererer ikke til en mailserver."

#. DNSSEC:DNSKEY_SIGNED
msgid "The apex DNSKEY RRset was correcly signed."
msgstr "DNSKEY RRset i zonetoppen var korrekt signeret."

#. DNSSEC:DNSKEY_NOT_SIGNED
msgid "The apex DNSKEY RRset was not correctly signed."
msgstr "DNSKEY RRset i zonetoppen var ikke korrekt signeret."

#. SYSTEM:FAKE_DELEGATION_NO_IP
#, perl-brace-format
msgid ""
"The fake delegation of domain {domain} includes a name server {ns} that "
"cannot be resolved to any IP address."
msgstr ""
"Ugyldig delegation for domænenavnet {domain} til en navneserver {ns} uden IP-"
"adresse."

#. SYSTEM:FAKE_DELEGATION_IN_ZONE_NO_IP
#, perl-brace-format
msgid ""
"The fake delegation of domain {domain} includes an in-zone name server {ns} "
"without mandatory glue (without IP address)."
msgstr ""
"Ugyldig delegation for domænenavnet {domain} til zone indeholdende en "
"navneserver {ns} uden IP-adresse."

#. NAMESERVER:AAAA_WELL_PROCESSED
#, perl-brace-format
msgid ""
"The following nameservers answer AAAA queries without problems : {names}."
msgstr ""
"De følgende navneservere svarede problemfrit på alle AAAA-forespørgsler : "
"{names}."

#. NAMESERVER:CAN_NOT_BE_RESOLVED
#, perl-brace-format
msgid "The following nameservers failed to resolve to an IP address : {names}."
msgstr "IP-adresser bag følgende navneservere kunne ikke findes : {names}."

#. NAMESERVER:EDNS0_SUPPORT
#, perl-brace-format
msgid "The following nameservers support EDNS0 : {names}."
msgstr "Følgende navneservere understøtter EDNS0 : {names}."

#. SYSTEM:POLICY_DISABLED
#, perl-brace-format
msgid "The module {name} was disabled by the policy."
msgstr "Modulet {name} var deaktiveret i politikken."

#. DNSSEC:ITERATIONS_OK
#, perl-brace-format
msgid "The number of NSEC3 iterations is {count}, which is OK."
msgstr "Antallet af NSEC3-iterationer er {count}, hvilket er OK."

#. DNSSEC:MANY_ITERATIONS
#, perl-brace-format
msgid "The number of NSEC3 iterations is {count}, which is on the high side."
msgstr "Antallet af NSEC3-iterationer er {count}, hvilket er højt."

#. DNSSEC:TOO_MANY_ITERATIONS
#, perl-brace-format
msgid ""
"The number of NSEC3 iterations is {count}, which is too high for key length "
"{keylength}."
msgstr ""
"Antallet af NSEC3-iterationer er {count}, hvilket er for højt for "
"nøglelængden {keylength}."

#. DELEGATION:REFERRAL_SIZE_TOO_LARGE
#, perl-brace-format
msgid ""
"The smallest possible legal referral packet is larger than 512 octets (it is "
"{size})."
msgstr ""
"Den mindst mulige lovlige pakkestørrelse for henvisninger er større end 512 "
"oktetter ({size})."

#. DELEGATION:REFERRAL_SIZE_OK
#, perl-brace-format
msgid ""
"The smallest possible legal referral packet is smaller than 513 octets (it "
"is {size})."
msgstr ""
"Den mindst mulige lovlige pakkestørrelse for henvisninger er mindre end "
"eller lig med 512 oktetter ({size})."

#. DNSSEC:HAS_NSEC
msgid "The zone has NSEC records."
msgstr "Zonen indeholder NSEC-records."

#. DNSSEC:HAS_NSEC3_OPTOUT
msgid "The zone has NSEC3 opt-out records."
msgstr "Zonen indeholder NSEC3 opt-out records."

#. DNSSEC:HAS_NSEC3
msgid "The zone has NSEC3 records."
msgstr "Zonen indeholder NSEC3-records."

#. DNSSEC:NOT_SIGNED
msgid "The zone is not signed with DNSSEC."
msgstr "Zonen er ikke signeret med DNSSEC."

#. DNSSEC:COMMON_KEYTAGS
#, perl-brace-format
msgid "There are both DS and DNSKEY records with key tags {keytags}."
msgstr "Der findes både DS- and DNSKEY-records med keytag {keytags}."

#. DNSSEC:NEITHER_DNSKEY_NOR_DS
msgid "There are neither DS nor DNSKEY records for the zone."
msgstr "Zonen indeholder hverken DS- eller DNSKEY-records."

#. SYNTAX:RNAME_NO_AT_SIGN
#, perl-brace-format
msgid "There is no misused '@' character in the SOA RNAME field ({rname})."
msgstr "'@' må ikke anvendes i SOA RNAME field ({rname})."

#. SYNTAX:RNAME_RFC822_INVALID
#, perl-brace-format
msgid "There must be no illegal characters in the SOA RNAME field ({rname})."
msgstr "Ulovlige tegn i SOA RNAME ({rname})."

#. SYNTAX:RNAME_MISUSED_AT_SIGN
#, perl-brace-format
msgid ""
"There must be no misused '@' character in the SOA RNAME field ({rname})."
msgstr "'@' må ikke anvendes i SOA RNAME ({rname})."

#. DNSSEC:NSEC_SIG_VERIFY_ERROR
#, perl-brace-format
msgid "Trying to verify NSEC RRset with RRSIG {sig} gave error '{error}'."
msgstr ""
"Forsøg på at verificere NSEC RRset med RRSIG {sig} returnerede fejlen "
"'{error}'."

#. DNSSEC:NSEC3_SIG_VERIFY_ERROR
#, perl-brace-format
msgid "Trying to verify NSEC3 RRset with RRSIG {sig} gave error '{error}'."
msgstr ""
"Forsøg på at verificere NSEC3 RRset med RRSIG {sig} returnerede fejlen "
"'{error}'."

#. DNSSEC:SOA_SIGNATURE_NOT_OK
#, perl-brace-format
msgid ""
"Trying to verify SOA RRset with signature {signature} gave error '{error}'."
msgstr ""
"Forsøg på at verificere SOA RRset med signatur {signature} returnerede "
"fejlen '{error}'."

#. CONSISTENCY:CHILD_NS_FAILED
#, perl-brace-format
msgid "Unexepected or erroneous reply from {ns}/{address}."
msgstr "Uventet eller fejlagtigt svar fra {ns}/{address}."

#. NAMESERVER:UPWARD_REFERRAL_IRRELEVANT
msgid "Upward referral tests skipped for root zone."
msgstr "Opadgående test af henvisninger springes over for root-zonen."

#. SYSTEM:MODULE_VERSION
#, perl-brace-format
msgid "Using module {module} version {version}."
msgstr "Anvender version {version} af modulet {module}."

#. SYSTEM:DEPENDENCY_VERSION
#, perl-brace-format
msgid "Using prerequisite module {name} version {version}."
msgstr "Anvender version {version} af modulet {name}."

#. SYSTEM:GLOBAL_VERSION
#, perl-brace-format
msgid "Using version {version} of the Zonemaster engine."
msgstr "Anvender version {version} af Zonemasters testmotor."

#. DNSSEC:INVALID_NAME_RCODE
#, perl-brace-format
msgid ""
"When asked for the name {name}, which must not exist, the response had RCODE "
"{rcode}."
msgstr ""
"Svaret på en forespørgsel om navnet {name}, som ikke må eksistere, "
"returnerede RCODE {rcode}."

#. NAMESERVER:CASE_QUERY_DIFFERENT_RC
#, perl-brace-format
msgid ""
"When asked for {type} records on \"{query1}\" and \"{query2}\", nameserver "
"{ns}/{address} returns different RCODE (\"{rcode1}\" vs \"{rcode2}\")."
msgstr ""
"Navneserveren {ns}/{address} returnerede forskellige RCODE (\"{rcode1}\" vs "
"\"{rcode2}\") på forespørgsler vedrørende recordtype {type} på \"{query1}\" "
"og \"{query2}\"."

#. NAMESERVER:CASE_QUERY_DIFFERENT_ANSWER
#, perl-brace-format
msgid ""
"When asked for {type} records on \"{query1}\" and \"{query2}\", nameserver "
"{ns}/{address} returns different answers."
msgstr ""
"Navneserveren {ns}/{address} returnerede forskellige svar på forespørgsler "
"vedrørende recordtype {type} på \"{query1}\" og \"{query2}\"."

#. NAMESERVER:CASE_QUERY_SAME_RC
#, perl-brace-format
msgid ""
"When asked for {type} records on \"{query1}\" and \"{query2}\", nameserver "
"{ns}/{address} returns same RCODE \"{rcode}\"."
msgstr ""
"Navneserveren {ns}/{address} returnerede samme RCODE \"{rcode}\" på "
"forespørgsler vedrørende recordtype {type} på \"{query1}\" og \"{query2}\"."

#. NAMESERVER:CASE_QUERY_SAME_ANSWER
#, perl-brace-format
msgid ""
"When asked for {type} records on \"{query1}\" and \"{query2}\", nameserver "
"{ns}/{address} returns same answers."
msgstr ""
"Navneserveren {ns}/{address} returnerede ens svar på forespørgsler "
"vedrørende recordtype {type} på \"{query1}\" og \"{query2}\"."

#. NAMESERVER:CASE_QUERIES_RESULTS_DIFFER
#, perl-brace-format
msgid ""
"When asked for {type} records on \"{query}\" with different cases, all "
"servers do not reply consistently."
msgstr ""
"Ikke alle navneservere svarede konsistent på forespørgsler vedrørende "
"recordtype {type} på \"{query}\" med en blanding af versaler og minuskler."

#. NAMESERVER:CASE_QUERIES_RESULTS_OK
#, perl-brace-format
msgid ""
"When asked for {type} records on \"{query}\" with different cases, all "
"servers reply consistently."
msgstr ""
"Alle navneservere svarede konsistent på forespørgsler vedrørende recordtype "
"{type} på \"{query}\" med en blanding af versaler og minuskler."

#. NAMESERVER:CASE_QUERY_NO_ANSWER
#, perl-brace-format
msgid ""
"When asked for {type} records on \"{query}\", nameserver {ns}/{address} "
"returns nothing."
msgstr ""
"Navneserveren {ns}/{address} returnerede intet svar på forespørgsel "
"vedrørende recordtype {type} på \"{query}\"."

#. CONNECTIVITY:ASN_INFOS_ANNOUNCE_BY
#, perl-brace-format
msgid "[ASN:ANNOUNCE_BY] {address};{asn}"
msgstr "[ASN:ANNOUNCE_BY] {address};{asn}"

#. CONNECTIVITY:ASN_INFOS_ANNOUNCE_IN
#, perl-brace-format
msgid "[ASN:ANNOUNCE_IN] {address};{prefix}"
msgstr "[ASN:ANNOUNCE_IN] {address};{prefix}"

#. CONNECTIVITY:ASN_INFOS_RAW
#, perl-brace-format
msgid "[ASN:RAW] {address};{data}"
msgstr "[ASN:RAW] {address};{data}"

#. DNSSEC:DNSKEY_BUT_NOT_DS
#, perl-brace-format
msgid "{child} sent a DNSKEY record, but {parent} did not send a DS record."
msgstr ""
"{child} returnerede en DNSKEY-record, men {parent} returnerede ikke en DS-"
"record."

#. DNSSEC:NO_DS
#, perl-brace-format
msgid "{from} returned no DS records for {zone}."
msgstr "{from} returnerede ingen DS-records for {zone}."

#. DNSSEC:DNSKEY_AND_DS
#, perl-brace-format
msgid "{parent} sent a DS record, and {child} a DNSKEY record."
msgstr "{parent} returnerede en DS-record, og {child} en DNSKEY-record."

#. DNSSEC:DS_BUT_NOT_DNSKEY
#, perl-brace-format
msgid "{parent} sent a DS record, but {child} did not send a DNSKEY record."
msgstr ""
"{parent} returnerede en DS-record, men {child} returnerede ingen DNSKEY-"
"record."

#. DNSSEC:NO_NSEC3PARAM
#, perl-brace-format
msgid "{server} returned no NSEC3PARAM records."
msgstr "{server} returnerede ingen NSEC3PARAM-records."<|MERGE_RESOLUTION|>--- conflicted
+++ resolved
@@ -2,11 +2,7 @@
 msgstr ""
 "Project-Id-Version: 1.0.0\n"
 "Report-Msgid-Bugs-To: \n"
-<<<<<<< HEAD
 "POT-Creation-Date: 2019-10-18 15:00+0200\n"
-=======
-"POT-Creation-Date: 2019-10-18 10:33+0200\n"
->>>>>>> 9e6f1541
 "PO-Revision-Date: 2019-10-14 16:39+0200\n"
 "Last-Translator: Niels Haarbo <haarbo@dk-hostmaster.dk>\n"
 "Language-Team: Zonemaster Team\n"
@@ -187,13 +183,8 @@
 "Child does not list enough ({count}) nameservers ({nss}). Lower limit set to "
 "{minimum}."
 msgstr ""
-<<<<<<< HEAD
 "Barnet indeholder ikke tilstrækkeligt antal ({count}) navneservere ({nss}). "
 "Minimumsværdien er {minimum}."
-=======
-"Child does not list enough ({count}) nameservers ({nss}). Lower limit set to "
-"{minimum}."
->>>>>>> 9e6f1541
 
 #. DELEGATION:NOT_ENOUGH_IPV4_NS_CHILD
 #, perl-brace-format
@@ -201,12 +192,7 @@
 "Child does not list enough ({count}) nameservers that resolve to IPv4 "
 "addresses ({addrs}). Lower limit set to {minimum}."
 msgstr ""
-<<<<<<< HEAD
 "Barnet indeholder ikke tilstrækkeligt antal ({count}) navneservere med IPv4-adresser ({addrs}). Minimumsværdien er {minimum}."
-=======
-"Child does not list enough ({count}) nameservers that resolve to IPv4 "
-"addresses ({addrs}). Lower limit set to {minimum}."
->>>>>>> 9e6f1541
 
 #. DELEGATION:NOT_ENOUGH_IPV6_NS_CHILD
 #, perl-brace-format
@@ -214,12 +200,7 @@
 "Child does not list enough ({count}) nameservers that resolve to IPv6 "
 "addresses ({addrs}). Lower limit set to {minimum}."
 msgstr ""
-<<<<<<< HEAD
 "Barnet indeholder ikke tilstrækkeligt antal ({count}) navneservere med IPv6-adresser ({addrs}). Minimumsværdien er {minimum}."
-=======
-"Child does not list enough ({count}) nameservers that resolve to IPv6 "
-"addresses ({addrs}). Lower limit set to {minimum}."
->>>>>>> 9e6f1541
 
 #. CONSISTENCY:EXTRA_ADDRESS_CHILD
 #, perl-brace-format
@@ -242,12 +223,7 @@
 "Child lists enough ({count}) nameservers ({nss}). Lower limit set to "
 "{minimum}."
 msgstr ""
-<<<<<<< HEAD
 "Barnet indeholder tilstrækkeligt antal ({count}) navneservere ({nss}). Minimumsværdien er {minimum}."
-=======
-"Child lists enough ({count}) nameservers ({nss}). Lower limit set to "
-"{minimum}."
->>>>>>> 9e6f1541
 
 #. DELEGATION:ENOUGH_IPV4_NS_CHILD
 #, perl-brace-format
@@ -255,12 +231,7 @@
 "Child lists enough ({count}) nameservers that resolve to IPv4 addresses "
 "({addrs}). Lower limit set to {minimum}."
 msgstr ""
-<<<<<<< HEAD
 "Barnet indeholder tilstrækkeligt antal ({count}) navneservere med IPv4-adresser ({addrs}). Minimumsværdien er {minimum}."
-=======
-"Child lists enough ({count}) nameservers that resolve to IPv4 addresses "
-"({addrs}). Lower limit set to {minimum}."
->>>>>>> 9e6f1541
 
 #. DELEGATION:ENOUGH_IPV6_NS_CHILD
 #, perl-brace-format
@@ -268,12 +239,7 @@
 "Child lists enough ({count}) nameservers that resolve to IPv6 addresses "
 "({addrs}). Lower limit set to {minimum}."
 msgstr ""
-<<<<<<< HEAD
 "Barnet indeholder tilstrækkeligt antal ({count}) navneservere med IPv6-adresser ({addrs}). Minimumsværdien er {minimum}."
-=======
-"Child lists enough ({count}) nameservers that resolve to IPv6 addresses "
-"({addrs}). Lower limit set to {minimum}."
->>>>>>> 9e6f1541
 
 #. DELEGATION:NO_IPV4_NS_CHILD
 #, perl-brace-format
@@ -336,12 +302,7 @@
 "Delegation does not list enough ({count}) nameservers that resolve to IPv4 "
 "addresses ({addrs}). Lower limit set to {minimum}."
 msgstr ""
-<<<<<<< HEAD
 "Delegeringen indeholder ikke tilstrækkeligt antal ({count}) navneservere med IPv4-adresser. Mindsteværdien er {minimum}."
-=======
-"Delegation does not list enough ({count}) nameservers that resolve to IPv4 "
-"addresses ({addrs}). Lower limit set to {minimum}."
->>>>>>> 9e6f1541
 
 #. DELEGATION:NOT_ENOUGH_IPV6_NS_DEL
 #, perl-brace-format
@@ -349,12 +310,7 @@
 "Delegation does not list enough ({count}) nameservers that resolve to IPv6 "
 "addresses ({addrs}). Lower limit set to {minimum}."
 msgstr ""
-<<<<<<< HEAD
 "Delegeringen indeholder ikke tilstrækkeligt antal ({count}) navneservere med IPv6-adresser. Mindsteværdien er {minimum}."
-=======
-"Delegation does not list enough ({count}) nameservers that resolve to IPv6 "
-"addresses ({addrs}). Lower limit set to {minimum}."
->>>>>>> 9e6f1541
 
 #. DNSSEC:DELEGATION_NOT_SIGNED
 #, perl-brace-format
@@ -372,12 +328,7 @@
 "Delegation lists enough ({count}) nameservers that resolve to IPv4 addresses "
 "({addrs}). Lower limit set to {minimum}."
 msgstr ""
-<<<<<<< HEAD
 "Delegeringen indeholder et tilstrækkeligt antal ({count}) navneservere med IPv4-adresser. Mindsteværdien er {minimum}."
-=======
-"Delegation lists enough ({count}) nameservers that resolve to IPv4 addresses "
-"({addrs}). Lower limit set to {minimum}."
->>>>>>> 9e6f1541
 
 #. DELEGATION:ENOUGH_IPV6_NS_DEL
 #, perl-brace-format
@@ -385,12 +336,7 @@
 "Delegation lists enough ({count}) nameservers that resolve to IPv6 addresses "
 "({addrs}). Lower limit set to {minimum}."
 msgstr ""
-<<<<<<< HEAD
 "Delegeringen indeholder et tilstrækkeligt antal ({count}) navneservere med IPv6-adresser. Mindsteværdien er {minimum}."
-=======
-"Delegation lists enough ({count}) nameservers that resolve to IPv6 addresses "
-"({addrs}). Lower limit set to {minimum}."
->>>>>>> 9e6f1541
 
 #. DELEGATION:NO_IPV4_NS_DEL
 #, perl-brace-format
@@ -893,13 +839,7 @@
 msgid ""
 "Nameserver {ns}/{address} replies on an EDNS query with a truncated response "
 "without EDNS."
-<<<<<<< HEAD
 msgstr "Navneserveren {ns}/{address} svarede på en EDNS forespørgsel med et trunkeret svar uden EDNS."
-=======
-msgstr ""
-"Nameserver {ns}/{address} replies on an EDNS query with a truncated response "
-"without EDNS."
->>>>>>> 9e6f1541
 
 #. DNSSEC:NO_RESPONSE_DNSKEY
 #, perl-brace-format
@@ -911,13 +851,7 @@
 msgid ""
 "Nameserver {ns}/{address} responds with a wrong owner name ({owner} instead "
 "of {name}) on SOA queries."
-<<<<<<< HEAD
 msgstr "Nameserver {ns}/{address} returnerede et ugyldigt ({owner} i stedet for {name}) på SOA forespørgsler."
-=======
-msgstr ""
-"Nameserver {ns}/{address} responds with a wrong owner name ({owner} instead "
-"of {name}) on SOA queries."
->>>>>>> 9e6f1541
 
 #. NAMESERVER:UNKNOWN_OPTION_CODE
 #, perl-brace-format
@@ -929,13 +863,7 @@
 msgid ""
 "Nameserver {ns}/{address} responds with multiple ({count}) SOA records on "
 "SOA queries."
-<<<<<<< HEAD
 msgstr "Navneserveren {ns}/{address} returnerede flere ({count}) SOA records på SOA forespørgsler."
-=======
-msgstr ""
-"Nameserver {ns}/{address} responds with multiple ({count}) SOA records on "
-"SOA queries."
->>>>>>> 9e6f1541
 
 #. BASIC:HAS_A_RECORDS
 #, perl-brace-format
@@ -1229,13 +1157,7 @@
 msgid ""
 "Response from nameserver {ns}/{address} on SOA queries does not contain SOA "
 "record."
-<<<<<<< HEAD
 msgstr "Svaret fra navneserveren {ns}/{address} på SOA forespørgsler indeholder ikke en SOA record."
-=======
-msgstr ""
-"Response from nameserver {ns}/{address} on SOA queries does not contain SOA "
-"record."
->>>>>>> 9e6f1541
 
 #. NAMESERVER:EDNS_RESPONSE_WITHOUT_EDNS
 #, perl-brace-format
@@ -1499,13 +1421,7 @@
 msgid ""
 "The DNSKEY with tag {keytag} uses algorithm number not meant for zone "
 "signing{algorithm}/({description})."
-<<<<<<< HEAD
 msgstr "DNSKEY med tag {keytag} bruger en algoritme til signering af zone {algorithm}/({description})."
-=======
-msgstr ""
-"The DNSKEY with tag {keytag} uses algorithm number not meant for zone "
-"signing{algorithm}/({description})."
->>>>>>> 9e6f1541
 
 #. DNSSEC:ALGORITHM_OK
 #, perl-brace-format
@@ -1521,13 +1437,7 @@
 msgid ""
 "The DNSKEY with tag {keytag} uses an algorithm number {algorithm}/"
 "({description} which which is not recommended to be used."
-<<<<<<< HEAD
 msgstr "DNSKEY med tag {keytag} bruger en ikke anbefalet algoritme {algorithm}/({description}."
-=======
-msgstr ""
-"The DNSKEY with tag {keytag} uses an algorithm number {algorithm}/"
-"({description} which which is not recommended to be used."
->>>>>>> 9e6f1541
 
 #. DNSSEC:ALGORITHM_DEPRECATED
 #, perl-brace-format
