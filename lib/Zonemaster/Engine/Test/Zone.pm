package Zonemaster::Engine::Test::Zone;

<<<<<<< HEAD
use version; our $VERSION = version->declare("v1.0.9");
=======
use version; our $VERSION = version->declare("v1.0.8");
>>>>>>> 03d636b6

use strict;
use warnings;

use 5.014002;

use Zonemaster::Engine;

use Carp;
use List::MoreUtils qw[none];
use Locale::TextDomain qw[Zonemaster-Engine];
use Readonly;
use Zonemaster::Engine::Constants qw[:soa :ip];
use Zonemaster::Engine::Test::Address;
use Zonemaster::Engine::TestMethods;
use Zonemaster::Engine::Util;

###
### Entry Points
###

sub all {
    my ( $class, $zone ) = @_;
    my @results;

    push @results, $class->zone01( $zone ) if Zonemaster::Engine::Util::should_run_test( q{zone01} );
    if ( none { $_->tag eq q{NO_RESPONSE_SOA_QUERY} } @results ) {
        push @results, $class->zone02( $zone ) if Zonemaster::Engine::Util::should_run_test( q{zone02} );
        push @results, $class->zone03( $zone ) if Zonemaster::Engine::Util::should_run_test( q{zone03} );
        push @results, $class->zone04( $zone ) if Zonemaster::Engine::Util::should_run_test( q{zone04} );
        push @results, $class->zone05( $zone ) if Zonemaster::Engine::Util::should_run_test( q{zone05} );
        push @results, $class->zone06( $zone ) if Zonemaster::Engine::Util::should_run_test( q{zone06} );
        if ( none { $_->tag eq q{MNAME_RECORD_DOES_NOT_EXIST} } @results ) {
            push @results, $class->zone07( $zone ) if Zonemaster::Engine::Util::should_run_test( q{zone07} );
        }
    }
    if ( none { $_->tag eq q{MNAME_RECORD_DOES_NOT_EXIST} } @results ) {
        push @results, $class->zone08( $zone ) if Zonemaster::Engine::Util::should_run_test( q{zone08} );
        if ( none { $_->tag eq q{NO_RESPONSE_MX_QUERY} } @results ) {
            push @results, $class->zone09( $zone ) if Zonemaster::Engine::Util::should_run_test( q{zone09} );
        }
    }
    if ( none { $_->tag eq q{NO_RESPONSE_SOA_QUERY} } @results ) {
        push @results, $class->zone10( $zone ) if Zonemaster::Engine::Util::should_run_test( q{zone10} );
    }
    return @results;
} ## end sub all

###
### Metadata Exposure
###

sub metadata {
    my ( $class ) = @_;

    return {
        zone01 => [
            qw(
              MNAME_RECORD_DOES_NOT_EXIST
              MNAME_NOT_AUTHORITATIVE
              MNAME_NO_RESPONSE
              MNAME_NOT_IN_GLUE
              MNAME_IS_AUTHORITATIVE
              NO_RESPONSE_SOA_QUERY
              )
        ],
        zone02 => [
            qw(
              REFRESH_MINIMUM_VALUE_LOWER
              REFRESH_MINIMUM_VALUE_OK
              NO_RESPONSE_SOA_QUERY
              )
        ],
        zone03 => [
            qw(
              REFRESH_LOWER_THAN_RETRY
              REFRESH_HIGHER_THAN_RETRY
              NO_RESPONSE_SOA_QUERY
              )
        ],
        zone04 => [
            qw(
              RETRY_MINIMUM_VALUE_LOWER
              RETRY_MINIMUM_VALUE_OK
              NO_RESPONSE_SOA_QUERY
              )
        ],
        zone05 => [
            qw(
              EXPIRE_MINIMUM_VALUE_LOWER
              EXPIRE_LOWER_THAN_REFRESH
              EXPIRE_MINIMUM_VALUE_OK
              NO_RESPONSE_SOA_QUERY
              )
        ],
        zone06 => [
            qw(
              SOA_DEFAULT_TTL_MAXIMUM_VALUE_HIGHER
              SOA_DEFAULT_TTL_MAXIMUM_VALUE_LOWER
              SOA_DEFAULT_TTL_MAXIMUM_VALUE_OK
              NO_RESPONSE_SOA_QUERY
              )
        ],
        zone07 => [
            qw(
              MNAME_IS_CNAME
              MNAME_IS_NOT_CNAME
              NO_RESPONSE_SOA_QUERY
              MNAME_HAS_NO_ADDRESS
              )
        ],
        zone08 => [
            qw(
              MX_RECORD_IS_CNAME
              MX_RECORD_IS_NOT_CNAME
              NO_RESPONSE_MX_QUERY
              )
        ],
        zone09 => [
            qw(
              NO_MX_RECORD
              MX_RECORD_EXISTS
              NO_RESPONSE_MX_QUERY
              )
        ],
        zone10 => [
            qw(
              MULTIPLE_SOA
              NO_RESPONSE
              NO_SOA_IN_RESPONSE
              ONE_SOA
              WRONG_SOA
              )
        ],
    };
} ## end sub metadata

Readonly my %TAG_DESCRIPTIONS => (
    RETRY_MINIMUM_VALUE_LOWER => sub {
        __x    # RETRY_MINIMUM_VALUE_LOWER
          'SOA \'retry\' value ({retry}) is less than the recommended one ({required_retry}).', @_;
    },
    RETRY_MINIMUM_VALUE_OK => sub {
        __x    # RETRY_MINIMUM_VALUE_OK
          'SOA \'retry\' value ({retry}) is more than the minimum recommended value ({required_retry}).', @_;
    },
    MNAME_NO_RESPONSE => sub {
        __x    # MNAME_NO_RESPONSE
          'SOA \'mname\' nameserver {ns}/{address} does not respond.', @_;
    },
    MNAME_IS_CNAME => sub {
        __x    # MNAME_IS_CNAME
          'SOA \'mname\' value ({mname}) refers to a NS which is an alias (CNAME).', @_;
    },
    MNAME_IS_NOT_CNAME => sub {
        __x    # MNAME_IS_NOT_CNAME
          'SOA \'mname\' value ({mname}) refers to a NS which is not an alias (CNAME).', @_;
    },
    NO_MX_RECORD => sub {
        __x    # NO_MX_RECORD
          'No target (MX, A or AAAA record) to deliver e-mail for the domain name.', @_;
    },
    MX_RECORD_EXISTS => sub {
        __x    # MX_RECORD_EXISTS
          'Target ({info}) found to deliver e-mail for the domain name.', @_;
    },
    REFRESH_MINIMUM_VALUE_LOWER => sub {
        __x    # REFRESH_MINIMUM_VALUE_LOWER
          'SOA \'refresh\' value ({refresh}) is less than the recommended one ({required_refresh}).', @_;
    },
    REFRESH_MINIMUM_VALUE_OK => sub {
        __x    # REFRESH_MINIMUM_VALUE_OK
          'SOA \'refresh\' value ({refresh}) is higher than the minimum recommended value ({required_refresh}).', @_;
    },
    EXPIRE_LOWER_THAN_REFRESH => sub {
        __x    # EXPIRE_LOWER_THAN_REFRESH
          'SOA \'expire\' value ({expire}) is lower than the SOA \'refresh\' value ({refresh}).', @_;
    },
    SOA_DEFAULT_TTL_MAXIMUM_VALUE_HIGHER => sub {
        __x    # SOA_DEFAULT_TTL_MAXIMUM_VALUE_HIGHER
          'SOA \'minimum\' value ({minimum}) is higher than the recommended one ({highest_minimum}).', @_;
    },
    SOA_DEFAULT_TTL_MAXIMUM_VALUE_LOWER => sub {
        __x    # SOA_DEFAULT_TTL_MAXIMUM_VALUE_LOWER
          'SOA \'minimum\' value ({minimum}) is less than the recommended one ({lowest_minimum}).', @_;
    },
    SOA_DEFAULT_TTL_MAXIMUM_VALUE_OK => sub {
        __x    # SOA_DEFAULT_TTL_MAXIMUM_VALUE_OK
          'SOA \'minimum\' value ({minimum}) is between the recommended ones ({lowest_minimum}/{highest_minimum}).', @_;
    },
    MNAME_NOT_AUTHORITATIVE => sub {
        __x    # MNAME_NOT_AUTHORITATIVE
          'SOA \'mname\' nameserver {ns}/{address} is not authoritative for \'{zone}\' zone.', @_;
    },
    MNAME_RECORD_DOES_NOT_EXIST => sub {
        __x    # MNAME_RECORD_DOES_NOT_EXIST
          'SOA \'mname\' field does not exist', @_;
    },
    EXPIRE_MINIMUM_VALUE_LOWER => sub {
        __x    # EXPIRE_MINIMUM_VALUE_LOWER
          'SOA \'expire\' value ({expire}) is less than the recommended one ({required_expire}).', @_;
    },
    MNAME_NOT_IN_GLUE => sub {
        __x    # MNAME_NOT_IN_GLUE
          'SOA \'mname\' nameserver ({mname}) is not listed in "parent" NS records for tested zone ({nss}).', @_;
    },
    REFRESH_LOWER_THAN_RETRY => sub {
        __x    # REFRESH_LOWER_THAN_RETRY
          'SOA \'refresh\' value ({refresh}) is lower than the SOA \'retry\' value ({retry}).', @_;
    },
    REFRESH_HIGHER_THAN_RETRY => sub {
        __x    # REFRESH_HIGHER_THAN_RETRY
          'SOA \'refresh\' value ({refresh}) is higher than the SOA \'retry\' value ({retry}).', @_;
    },
    MX_RECORD_IS_CNAME => sub {
        __x    # MX_RECORD_IS_CNAME
          'MX record for the domain is pointing to a CNAME.', @_;
    },
    MX_RECORD_IS_NOT_CNAME => sub {
        __x    # MX_RECORD_IS_NOT_CNAME
          'MX record for the domain is not pointing to a CNAME.', @_;
    },
    MNAME_IS_AUTHORITATIVE => sub {
        __x    # MNAME_IS_AUTHORITATIVE
          'SOA \'mname\' nameserver ({mname}) is authoritative for \'{zone}\' zone.', @_;
    },
    MULTIPLE_SOA => sub {
        __x    # MULTIPLE_SOA
          'Nameserver {ns}/{address} responds with multiple ({count}) SOA records on SOA queries.', @_;
    },
    NO_RESPONSE => sub {
        __x    # NO_RESPONSE
          'Nameserver {ns}/{address} did not respond.', @_;
    },
    NO_RESPONSE_SOA_QUERY => sub {
        __x    # NO_RESPONSE_SOA_QUERY
          'No response from nameserver(s) on SOA queries.';
    },
    NO_RESPONSE_MX_QUERY => sub {
        __x    # NO_RESPONSE_MX_QUERY
          'No response from nameserver(s) on MX queries.';
    },
    NO_SOA_IN_RESPONSE => sub {
        __x    # NO_SOA_IN_RESPONSE
          'Response from nameserver {ns}/{address} on SOA queries does not contain SOA record.';
    },
    MNAME_HAS_NO_ADDRESS => sub {
        __x    # MNAME_HAS_NO_ADDRESS
          'No IP address found for SOA \'mname\' nameserver ({mname}).', @_;
    },
    ONE_SOA => sub {
        __x    # ONE_SOA
          'A unique SOA record is returned by all nameservers of the zone.', @_;
    },
    EXPIRE_MINIMUM_VALUE_OK => sub {
        __x    # EXPIRE_MINIMUM_VALUE_OK
          'SOA \'expire\' value ({expire}) is higher than the minimum recommended value ({required_expire}) '
          . 'and not lower than the \'refresh\' value ({refresh}).',
          @_;
    },
    WRONG_SOA => sub {
        __x    # WRONG_SOA
          '', @_;
    },
);

sub tag_descriptions {
    return \%TAG_DESCRIPTIONS;
}

sub version {
    return "$Zonemaster::Engine::Test::Zone::VERSION";
}

sub zone01 {
    my ( $class, $zone ) = @_;
    my @results;

    my $p = _retrieve_record_from_zone( $zone, $zone->name, q{SOA} );

    if ( $p and my ( $soa ) = $p->get_records( q{SOA}, q{answer} ) ) {
        my $soa_mname = $soa->mname;
        $soa_mname =~ s/[.]\z//smx;
        if ( not $soa_mname ) {
            push @results, info( MNAME_RECORD_DOES_NOT_EXIST => {} );
        }
        else {
            foreach my $ip_address ( Zonemaster::Engine::Recursor->get_addresses_for( $soa_mname ) ) {

                my $ns = Zonemaster::Engine::Nameserver->new( { name => $soa_mname, address => $ip_address->short } );

                if ( _is_ip_version_disabled( $ns ) ) {
                    next;
                }

                my $p_soa = $ns->query( $zone->name, q{SOA} );
                if ( $p_soa and $p_soa->rcode eq q{NOERROR} ) {
                    if ( not $p_soa->aa ) {
                        push @results,
                          info(
                            MNAME_NOT_AUTHORITATIVE => {
                                ns      => $soa_mname,
                                address => $ip_address->short,
                                zone    => $zone->name,
                            }
                          );
                    }
                }
                else {
                    push @results,
                      info(
                        MNAME_NO_RESPONSE => {
                            ns      => $soa_mname,
                            address => $ip_address->short,
                        }
                      );
                }
            } ## end foreach my $ip_address ( Zonemaster::Engine::Recursor...)
            if ( none { $_ eq $soa_mname } @{ Zonemaster::Engine::TestMethods->method2( $zone ) } ) {
                push @results,
                  info(
                    MNAME_NOT_IN_GLUE => {
                        mname => $soa_mname,
                        nss   => join( q{;}, @{ Zonemaster::Engine::TestMethods->method2( $zone ) } ),
                    }
                  );
            }
        } ## end else [ if ( not $soa_mname ) ]
        if ( not scalar @results ) {
            push @results,
              info(
                MNAME_IS_AUTHORITATIVE => {
                    mname => $soa_mname,
                    zone  => $zone->name,
                }
              );
        }
    } ## end if ( $p and my ( $soa ...))
    else {
        push @results, info( NO_RESPONSE_SOA_QUERY => {} );
    }

    return @results;
} ## end sub zone01

sub zone02 {
    my ( $class, $zone ) = @_;
    my @results;

    my $p = _retrieve_record_from_zone( $zone, $zone->name, q{SOA} );

    if ( $p and my ( $soa ) = $p->get_records( q{SOA}, q{answer} ) ) {
        my $soa_refresh = $soa->refresh;
        if ( $soa_refresh < $SOA_REFRESH_MINIMUM_VALUE ) {
            push @results,
              info(
                REFRESH_MINIMUM_VALUE_LOWER => {
                    refresh          => $soa_refresh,
                    required_refresh => $SOA_REFRESH_MINIMUM_VALUE,
                }
              );
        }
        else {
            push @results,
              info(
                REFRESH_MINIMUM_VALUE_OK => {
                    refresh          => $soa_refresh,
                    required_refresh => $SOA_REFRESH_MINIMUM_VALUE,
                }
              );
        }
    } ## end if ( $p and my ( $soa ...))
    else {
        push @results, info( NO_RESPONSE_SOA_QUERY => {} );
    }

    return @results;
} ## end sub zone02

sub zone03 {
    my ( $class, $zone ) = @_;
    my @results;

    my $p = _retrieve_record_from_zone( $zone, $zone->name, q{SOA} );

    if ( $p and my ( $soa ) = $p->get_records( q{SOA}, q{answer} ) ) {
        my $soa_retry   = $soa->retry;
        my $soa_refresh = $soa->refresh;
        if ( $soa_retry >= $soa_refresh ) {
            push @results,
              info(
                REFRESH_LOWER_THAN_RETRY => {
                    retry   => $soa_retry,
                    refresh => $soa_refresh,
                }
              );
        }
        else {
            push @results,
              info(
                REFRESH_HIGHER_THAN_RETRY => {
                    retry   => $soa_retry,
                    refresh => $soa_refresh,
                }
              );
        }
    } ## end if ( $p and my ( $soa ...))
    else {
        push @results, info( NO_RESPONSE_SOA_QUERY => {} );
    }

    return @results;
} ## end sub zone03

sub zone04 {
    my ( $class, $zone ) = @_;
    my @results;

    my $p = _retrieve_record_from_zone( $zone, $zone->name, q{SOA} );

    if ( $p and my ( $soa ) = $p->get_records( q{SOA}, q{answer} ) ) {
        my $soa_retry = $soa->retry;
        if ( $soa_retry < $SOA_RETRY_MINIMUM_VALUE ) {
            push @results,
              info(
                RETRY_MINIMUM_VALUE_LOWER => {
                    retry          => $soa_retry,
                    required_retry => $SOA_RETRY_MINIMUM_VALUE,
                }
              );
        }
        else {
            push @results,
              info(
                RETRY_MINIMUM_VALUE_OK => {
                    retry          => $soa_retry,
                    required_retry => $SOA_RETRY_MINIMUM_VALUE,
                }
              );
        }
    } ## end if ( $p and my ( $soa ...))
    else {
        push @results, info( NO_RESPONSE_SOA_QUERY => {} );
    }

    return @results;
} ## end sub zone04

sub zone05 {
    my ( $class, $zone ) = @_;
    my @results;

    my $p = _retrieve_record_from_zone( $zone, $zone->name, q{SOA} );

    if ( $p and my ( $soa ) = $p->get_records( q{SOA}, q{answer} ) ) {
        my $soa_expire  = $soa->expire;
        my $soa_refresh = $soa->refresh;
        if ( $soa_expire < $SOA_EXPIRE_MINIMUM_VALUE ) {
            push @results,
              info(
                EXPIRE_MINIMUM_VALUE_LOWER => {
                    expire          => $soa_expire,
                    required_expire => $SOA_EXPIRE_MINIMUM_VALUE,
                }
              );
        }
        if ( $soa_expire < $soa_refresh ) {
            push @results,
              info(
                EXPIRE_LOWER_THAN_REFRESH => {
                    expire  => $soa_expire,
                    refresh => $soa_refresh,
                }
              );
        }
        if ( not scalar @results ) {
            push @results,
              info(
                EXPIRE_MINIMUM_VALUE_OK => {
                    expire          => $soa_expire,
                    refresh         => $soa_refresh,
                    required_expire => $SOA_EXPIRE_MINIMUM_VALUE,
                }
              );
        }
    } ## end if ( $p and my ( $soa ...))
    else {
        push @results, info( NO_RESPONSE_SOA_QUERY => {} );
    }

    return @results;
} ## end sub zone05

sub zone06 {
    my ( $class, $zone ) = @_;
    my @results;

    my $p = _retrieve_record_from_zone( $zone, $zone->name, q{SOA} );

    if ( $p and my ( $soa ) = $p->get_records( q{SOA}, q{answer} ) ) {
        my $soa_minimum = $soa->minimum;
        if ( $soa_minimum > $SOA_DEFAULT_TTL_MAXIMUM_VALUE ) {
            push @results,
              info(
                SOA_DEFAULT_TTL_MAXIMUM_VALUE_HIGHER => {
                    minimum         => $soa_minimum,
                    highest_minimum => $SOA_DEFAULT_TTL_MAXIMUM_VALUE,
                }
              );
        }
        elsif ( $soa_minimum < $SOA_DEFAULT_TTL_MINIMUM_VALUE ) {
            push @results,
              info(
                SOA_DEFAULT_TTL_MAXIMUM_VALUE_LOWER => {
                    minimum        => $soa_minimum,
                    lowest_minimum => $SOA_DEFAULT_TTL_MINIMUM_VALUE,
                }
              );
        }
        else {
            push @results,
              info(
                SOA_DEFAULT_TTL_MAXIMUM_VALUE_OK => {
                    minimum         => $soa_minimum,
                    highest_minimum => $SOA_DEFAULT_TTL_MAXIMUM_VALUE,
                    lowest_minimum  => $SOA_DEFAULT_TTL_MINIMUM_VALUE,
                }
              );
        }
    } ## end if ( $p and my ( $soa ...))
    else {
        push @results, info( NO_RESPONSE_SOA_QUERY => {} );
    }

    return @results;
} ## end sub zone06

sub zone07 {
    my ( $class, $zone ) = @_;
    my @results;

    my $p = _retrieve_record_from_zone( $zone, $zone->name, q{SOA} );

    if ( $p and my ( $soa ) = $p->get_records( q{SOA}, q{answer} ) ) {
        my $soa_mname = $soa->mname;
        $soa_mname =~ s/[.]\z//smx;
        my $addresses_nb = 0;
        foreach my $address_type ( q{A}, q{AAAA} ) {
            my $p_mname = Zonemaster::Engine::Recursor->recurse( $soa_mname, $address_type );
            if ( $p_mname ) {
                if ( $p_mname->has_rrs_of_type_for_name( $address_type, $soa_mname ) ) {
                    $addresses_nb++;
                }
                if ( $p_mname->has_rrs_of_type_for_name( q{CNAME}, $soa_mname ) ) {
                    push @results,
                      info(
                        MNAME_IS_CNAME => {
                            mname => $soa_mname,
                        }
                      );
                }
                else {
                    push @results,
                      info(
                        MNAME_IS_NOT_CNAME => {
                            mname => $soa_mname,
                        }
                      );
                }
            } ## end if ( $p_mname )
        } ## end foreach my $address_type ( ...)
        if ( not $addresses_nb ) {
            push @results,
              info(
                MNAME_HAS_NO_ADDRESS => {
                    mname => $soa_mname,
                }
              );
        }
    } ## end if ( $p and my ( $soa ...))
    else {
        push @results, info( NO_RESPONSE_SOA_QUERY => {} );
    }

    return @results;
} ## end sub zone07

sub zone08 {
    my ( $class, $zone ) = @_;
    my @results;

    my $p = $zone->query_auth( $zone->name, q{MX} );
    if ( $p ) {
        my @mx = $p->get_records_for_name( q{MX}, $zone->name );
        for my $mx ( @mx ) {
            my $p2 = $zone->query_auth( $mx->exchange, q{CNAME} );
            if ( $p2->has_rrs_of_type_for_name( q{CNAME}, $mx->exchange ) ) {
                push @results, info( MX_RECORD_IS_CNAME => {} );
            }
            else {
                push @results, info( MX_RECORD_IS_NOT_CNAME => {} );
            }
        }
    }
    else {
        push @results, info( NO_RESPONSE_MX_QUERY => {} );
    }

    return @results;
} ## end sub zone08

sub zone09 {
    my ( $class, $zone ) = @_;
    my @results;
    my $info;

    my $p = $zone->query_auth( $zone->name, q{MX} );

    if ( $p ) {
        if ( not $p->has_rrs_of_type_for_name( q{MX}, $zone->name ) ) {
            my $p_a    = _retrieve_record_from_zone( $zone, $zone->name, q{A} );
            my $p_aaaa = _retrieve_record_from_zone( $zone, $zone->name, q{AAAA} );
            if (
                ( not defined $p_a and not defined $p_aaaa )
                or (    ( not defined $p_a or not $p_a->has_rrs_of_type_for_name( q{A}, $zone->name ) )
                    and ( not defined $p_aaaa or not $p_aaaa->has_rrs_of_type_for_name( q{AAAA}, $zone->name ) ) )
              )
            {
                push @results, info( NO_MX_RECORD => {} );
            }
            else {
                my @as = defined $p_a ? $p_a->get_records_for_name( q{A}, $zone->name ) : ();
                my @aaas = defined $p_aaaa ? $p_aaaa->get_records_for_name( q{AAAA}, $zone->name ) : ();
                $info = join q{/}, map { $_ =~ /:/smx ? q{AAAA=} . $_->address : q{A=} . $_->address } ( @as, @aaas );
            }
        }
        else {
            my @mx = $p->get_records_for_name( q{MX}, $zone->name );
            for my $mx ( @mx ) {
                my $tmp = q{MX=};
                $tmp .= $mx->exchange;
                $tmp =~ s/[.]\z//smx;
                $info .= $tmp . q{/};
            }
            chop $info;
        }
        if ( not scalar @results ) {
            push @results, info( MX_RECORD_EXISTS => { info => $info } );
        }
    } ## end if ( $p )
    else {
        push @results, info( NO_RESPONSE_MX_QUERY => {} );
    }

    return @results;
} ## end sub zone09

sub zone10 {
    my ( $class, $zone ) = @_;
    my $name = name( $zone );
    my @results;

    foreach my $ns ( @{ Zonemaster::Engine::TestMethods->method4and5( $zone ) } ) {

        if ( _is_ip_version_disabled( $ns ) ) {
            next;
        }

        my $p = $ns->query( $name, q{SOA} );

        if ( not $p ) {
            push @results,
              info(
                NO_RESPONSE => {
                    ns      => $ns->name->string,
                    address => $ns->address->short,
                }
              );
            next;
        }
        else {
            my @soa = $p->get_records( q{SOA}, q{answer} );
            if ( scalar @soa ) {
                if ( scalar @soa > 1 ) {
                    push @results,
                      info(
                        MULTIPLE_SOA => {
                            ns      => $ns->name->string,
                            address => $ns->address->short,
                            count   => scalar @soa,
                        }
                      );
                }
                elsif ( $soa[0]->owner ne $name->fqdn ) {
                    push @results,
                      info(
                        WRONG_SOA => {
                            ns      => $ns->name->string,
                            address => $ns->address->short,
                            owner   => $soa[0]->owner,
                            name    => $name->fqdn,
                        }
                      );
                }
            }
            else {
                push @results,
                  info(
                    NO_SOA_IN_RESPONSE => {
                        ns      => $ns->name->string,
                        address => $ns->address->short,
                    }
                  );
            }
        }
    }
    if ( not scalar @results ) {
        push @results, info( ONE_SOA => {} );
    }

    return @results;
} ## end sub zone10

sub _retrieve_record_from_zone {
    my ( $zone, $name, $type ) = @_;

    # Return response from the first authoritative server that gives one
    foreach my $ns ( @{ Zonemaster::Engine::TestMethods->method5( $zone ) } ) {

        if ( _is_ip_version_disabled( $ns ) ) {
            next;
        }

        my $p = $ns->query( $name, $type );

        if ( defined $p and scalar $p->get_records( $type, q{answer} ) > 0 ) {
            return $p if $p->aa;
        }
    }

    return;
}

sub _is_ip_version_disabled {
    my $ns = shift;

    if ( not Zonemaster::Engine::Profile->effective->get(q{net.ipv4}) and $ns->address->version == $IP_VERSION_4 ) {
        Zonemaster::Engine->logger->add( SKIP_IPV4_DISABLED => { ns => "$ns" } );
        return 1;
    }

    if ( not Zonemaster::Engine::Profile->effective->get(q{net.ipv6}) and $ns->address->version == $IP_VERSION_6 ) {
        Zonemaster::Engine->logger->add( SKIP_IPV6_DISABLED => { ns => "$ns" } );
        return 1;
    }

    return;
}

1;

=head1 NAME

Zonemaster::Engine::Test::Zone - module implementing tests of the zone content in DNS, such as SOA and MX records

=head1 SYNOPSIS

    my @results = Zonemaster::Engine::Test::Zone->all($zone);

=head1 METHODS

=over

=item all($zone)

Runs the default set of tests and returns a list of log entries made by the tests

=item tag_descriptions()

Returns a refernce to a hash with translation functions. Used by the builtin translation system.

=item metadata()

Returns a reference to a hash, the keys of which are the names of all test methods in the module, and the corresponding values are references to
lists with all the tags that the method can use in log entries.

=item version()

Returns a version string for the module.

=back

=head1 TESTS

=over

=item zone01($zone)

Check that master nameserver in SOA is fully qualified.

=item zone02($zone)

Verify SOA 'refresh' minimum value.

=item zone03($zone)

Verify SOA 'retry' value  is lower than SOA 'refresh' value.

=item zone04($zone)

Verify SOA 'retry' minimum value.

=item zone05($zone)

Verify SOA 'expire' minimum value.

=item zone06($zone)

Verify SOA 'minimum' (default TTL) value.

=item zone07($zone)

Verify that SOA master is not an alias (CNAME).

=item zone08($zone)

Verify that MX records does not resolve to a CNAME.

=item zone09($zone)

Verify that there is a target host (MX, A or AAAA) to deliver e-mail for the domain name.

=item zone10($zone)

Verify that the zone of the domain to be tested return exactly one SOA record.

=back

=cut<|MERGE_RESOLUTION|>--- conflicted
+++ resolved
@@ -1,10 +1,6 @@
 package Zonemaster::Engine::Test::Zone;
 
-<<<<<<< HEAD
 use version; our $VERSION = version->declare("v1.0.9");
-=======
-use version; our $VERSION = version->declare("v1.0.8");
->>>>>>> 03d636b6
 
 use strict;
 use warnings;
