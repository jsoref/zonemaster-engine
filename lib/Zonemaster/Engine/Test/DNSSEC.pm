package Zonemaster::Engine::Test::DNSSEC;

use version; our $VERSION = version->declare("v1.0.13");

###
### This test module implements DNSSEC tests.
###

use strict;
use warnings;

use 5.014002;

use Zonemaster::Engine;

use Carp;
use List::MoreUtils qw[none];
use List::Util qw[min];
use Locale::TextDomain qw[Zonemaster-Engine];
use Readonly;
use Zonemaster::Engine::Constants qw[:algo :soa :ip];
use Zonemaster::Engine::Util;

### Table fetched from IANA on 2017-03-09
Readonly::Hash our %algo_properties => (
    0 => {
        status      => $ALGO_STATUS_DELETE_DS,
        description => q{Delete DS},
        mnemonic    => q{DELETE},
        sig         => 0,
    },
    1 => {
        status      => $ALGO_STATUS_DEPRECATED,
        description => q{RSA/MD5},
        mnemonic    => q{RSAMD5},
        sig         => 0,
    },
    2 => {
        status      => $ALGO_STATUS_OTHER,
        description => q{Diffie-Hellman},
        mnemonic    => q{DH},
        sig         => 0,
    },
    3 => {
        status      => $ALGO_STATUS_OTHER,
        description => q{DSA/SHA1},
        mnemonic    => q{DSA},
        sig         => 1,
    },
    4 => {
        status      => $ALGO_STATUS_RESERVED,
        description => q{Reserved},
    },
    5 => {
        status      => $ALGO_STATUS_OTHER,
        description => q{RSA/SHA1},
        mnemonic    => q{RSASHA1},
        sig         => 1,
    },
    6 => {
        status      => $ALGO_STATUS_OTHER,
        description => q{DSA-NSEC3-SHA1},
        mnemonic    => q{DSA-NSEC3-SHA1},
        sig         => 1,
    },
    7 => {
        status      => $ALGO_STATUS_OTHER,
        description => q{RSASHA1-NSEC3-SHA1},
        mnemonic    => q{RSASHA1-NSEC3-SHA1},
        sig         => 1,
    },
    8 => {
        status      => $ALGO_STATUS_OTHER,
        description => q{RSA/SHA-256},
        mnemonic    => q{RSASHA256},
        sig         => 1,
    },
    9 => {
        status      => $ALGO_STATUS_RESERVED,
        description => q{Reserved},
    },
    10 => {
        status      => $ALGO_STATUS_OTHER,
        description => q{RSA/SHA-512},
        mnemonic    => q{RSASHA512},
        sig         => 1,
    },
    11 => {
        status      => $ALGO_STATUS_RESERVED,
        description => q{Reserved},
    },
    12 => {
        status      => $ALGO_STATUS_OTHER,
        description => q{GOST R 34.10-2001},
        mnemonic    => q{ECC-GOST},
        sig         => 1,
    },
    13 => {
        status      => $ALGO_STATUS_OTHER,
        description => q{ECDSA Curve P-256 with SHA-256},
        mnemonic    => q{ECDSAP256SHA256},
        sig         => 1,
    },
    14 => {
        status      => $ALGO_STATUS_OTHER,
        description => q{ECDSA Curve P-384 with SHA-384},
        mnemonic    => q{ECDSAP384SHA384},
        sig         => 1,
    },
    15 => {
        status      => $ALGO_STATUS_OTHER,
        description => q{Ed25519},
        mnemonic    => q{ED25519},
        sig         => 1,
    },
    16 => {
        status      => $ALGO_STATUS_OTHER,
        description => q{Ed448},
        mnemonic    => q{ED448},
        sig         => 1,
    },
    (
        map { $_ => { status => $ALGO_STATUS_UNASSIGNED, description => q{Unassigned}, } } ( 17 .. 122 )
    ),
    (
        map { $_ => { status => $ALGO_STATUS_RESERVED, description => q{Reserved}, } } ( 123 .. 251 )
    ),
    252 => {
        status      => $ALGO_STATUS_INDIRECT_KEY,
        description => q{Reserved for Indirect Keys},
        mnemonic    => q{INDIRECT},
        sig         => 0,
    },
    253 => {
        status      => $ALGO_STATUS_PRIVATE,
        description => q{private algorithm},
        mnemonic    => q{PRIVATEDNS},
        sig         => 1,
    },
    254 => {
        status      => $ALGO_STATUS_PRIVATE,
        description => q{private algorithm OID},
        mnemonic    => q{PRIVATEOID},
        sig         => 1,
    },
    255 => {
        status      => $ALGO_STATUS_RESERVED,
        description => q{Reserved},
    },
);

Readonly::Hash our %rsa_key_size_details => (
    5 => {
        min_size  => 512,
        max_size  => 4096,
        rec_size  => 2048,
        reference => q{RFC 3110},
    },
    7 => {
        min_size  => 512,
        max_size  => 4096,
        rec_size  => 2048,
        reference => q{RFC 5155},
    },
    8 => {
        min_size  => 512,
        max_size  => 4096,
        rec_size  => 2048,
        reference => q{RFC 5702},
    },
    10 => {
        min_size  => 1024,
        max_size  => 4096,
        rec_size  => 2048,
        reference => q{RFC 5702},
    },
);

###
### Entry points
###

sub all {
    my ( $class, $zone ) = @_;
    my @results;

    if ( Zonemaster::Engine::Util::should_run_test( q{dnssec07} ) ) {
        push @results, $class->dnssec07( $zone );
    }

    if ( Zonemaster::Engine::Util::should_run_test( q{dnssec07} ) and grep { $_->tag eq 'NEITHER_DNSKEY_NOR_DS' } @results ) {
        push @results,
          info(
            NOT_SIGNED => {
                zone => q{} . $zone->name
            }
          );

    } else {

        if ( Zonemaster::Engine::Util::should_run_test( q{dnssec01} ) ) {
            push @results, $class->dnssec01( $zone );
        }

        if ( none { $_->tag eq 'NO_DS' } @results ) {
            if ( Zonemaster::Engine::Util::should_run_test( q{dnssec02} ) ) {
                push @results, $class->dnssec02( $zone );
            }
        }

        if ( Zonemaster::Engine::Util::should_run_test( q{dnssec03} ) ) {
            push @results, $class->dnssec03( $zone );
        }

        if ( Zonemaster::Engine::Util::should_run_test( q{dnssec04} ) ) {
            push @results, $class->dnssec04( $zone );
        }

        if ( Zonemaster::Engine::Util::should_run_test( q{dnssec05} ) ) {
            push @results, $class->dnssec05( $zone );
        }
    
        if ( grep { $_->tag eq q{DNSKEY_BUT_NOT_DS} or $_->tag eq q{DNSKEY_AND_DS} } @results ) {
            if ( Zonemaster::Engine::Util::should_run_test( q{dnssec06} ) ) {
                push @results, $class->dnssec06( $zone );
            }
        }
        else {
            push @results,
              info( ADDITIONAL_DNSKEY_SKIPPED => {} );
        }

        if ( Zonemaster::Engine::Util::should_run_test( q{dnssec08} ) ) {
            push @results, $class->dnssec08( $zone );
        }

        if ( Zonemaster::Engine::Util::should_run_test( q{dnssec09} ) ) {
            push @results, $class->dnssec09( $zone );
        }

        if ( Zonemaster::Engine::Util::should_run_test( q{dnssec10} ) ) {
            push @results, $class->dnssec10( $zone );
        }

        if ( Zonemaster::Engine::Util::should_run_test( q{dnssec11} ) ) {
            push @results, $class->dnssec11( $zone );
        }

        if ( Zonemaster::Engine::Util::should_run_test( q{dnssec14} ) ) {
            push @results, $class->dnssec14( $zone );
        }

    }

    return @results;
} ## end sub all

###
### Metadata Exposure
###

sub metadata {
    my ( $class ) = @_;

    return {
        dnssec01 => [
            qw(
              DS_DIGTYPE_OK
              DS_DIGTYPE_NOT_OK
              NO_DS
              )
        ],
        dnssec02 => [
            qw(
              NO_DS
              DS_FOUND
              NO_DNSKEY
              DS_RFC4509_NOT_VALID
              COMMON_KEYTAGS
              DS_MATCHES_DNSKEY
              DS_DOES_NOT_MATCH_DNSKEY
              DS_MATCH_FOUND
              DS_MATCH_NOT_FOUND
              NO_COMMON_KEYTAGS
              )
        ],
        dnssec03 => [
            qw(
              NO_NSEC3PARAM
              NO_DNSKEY
              MANY_ITERATIONS
              TOO_MANY_ITERATIONS
              ITERATIONS_OK
              )
        ],
        dnssec04 => [
            qw(
              RRSIG_EXPIRATION
              RRSIG_EXPIRED
              REMAINING_SHORT
              REMAINING_LONG
              DURATION_LONG
              DURATION_OK
              )
        ],
        dnssec05 => [
            qw(
              ALGORITHM_DELETE_DS
              ALGORITHM_DEPRECATED
              ALGORITHM_INDIRECT_KEY
              ALGORITHM_NOT_ZONE_SIGN
              ALGORITHM_OK
              ALGORITHM_PRIVATE
              ALGORITHM_RESERVED
              ALGORITHM_UNASSIGNED
              IPV4_DISABLED
              IPV6_DISABLED
              KEY_DETAILS
              NO_RESPONSE
              NO_RESPONSE_DNSKEY
              )
        ],
        dnssec06 => [
            qw(
              EXTRA_PROCESSING_OK
              EXTRA_PROCESSING_BROKEN
              )
        ],
        dnssec07 => [
            qw(
              ADDITIONAL_DNSKEY_SKIPPED
              DNSKEY_BUT_NOT_DS
              DNSKEY_AND_DS
              NEITHER_DNSKEY_NOR_DS
              DS_BUT_NOT_DNSKEY
              NOT_SIGNED
              )
        ],
        dnssec08 => [
            qw(
              DNSKEY_SIGNATURE_OK
              DNSKEY_SIGNATURE_NOT_OK
              DNSKEY_SIGNED
              DNSKEY_NOT_SIGNED
              NO_KEYS_OR_NO_SIGS
              )
        ],
        dnssec09 => [
            qw(
              NO_KEYS_OR_NO_SIGS_OR_NO_SOA
              SOA_SIGNATURE_OK
              SOA_SIGNATURE_NOT_OK
              SOA_SIGNED
              SOA_NOT_SIGNED
              )
        ],
        dnssec10 => [
            qw(
              INVALID_NAME_RCODE
              NSEC_COVERS
              NSEC_COVERS_NOT
              NSEC_SIG_VERIFY_ERROR
              NSEC_SIGNED
              NSEC_NOT_SIGNED
              HAS_NSEC
              NSEC3_COVERS
              NSEC3_COVERS_NOT
              NSEC3_SIG_VERIFY_ERROR
              NSEC3_SIGNED
              NSEC3_NOT_SIGNED
              HAS_NSEC3
              HAS_NSEC3_OPTOUT
              )
        ],
        dnssec11 => [
            qw(
              DELEGATION_NOT_SIGNED
              DELEGATION_SIGNED
              ),
        ],
        dnssec14 => [
            qw(
              NO_RESPONSE
              NO_RESPONSE_DNSKEY
              DNSKEY_SMALLER_THAN_REC
              DNSKEY_TOO_SMALL_FOR_ALGO
              DNSKEY_TOO_LARGE_FOR_ALGO
              IPV4_DISABLED
              IPV6_DISABLED
              KEY_SIZE_OK
              ),
        ],
    };
} ## end sub metadata

Readonly my %TAG_DESCRIPTIONS => (
<<<<<<< HEAD
    ADDITIONAL_DNSKEY_SKIPPED => sub {    # ADDITIONAL_DNSKEY_SKIPPED
        __x "No DNSKEYs found. Additional tests skipped.", @_;
    },
    ALGORITHM_DELETE_DS => sub {          # ALGORITHM_DELETE_DS
        __x "The DNSKEY with tag {keytag} uses Delete DS algorithm number {algorithm}/({description}).", @_;
    },
    ALGORITHM_DEPRECATED => sub {         # ALGORITHM_DEPRECATED
        __x "The DNSKEY with tag {keytag} uses deprecated algorithm number {algorithm}/({description}).", @_;
    },
    ALGORITHM_INDIRECT_KEY => sub {       # ALGORITHM_INDIRECT_KEY
        __x "The DNSKEY with tag {keytag} uses algorithm number reserved for indirect keys {algorithm}/({description}).", @_;
    },
    ALGORITHM_NOT_ZONE_SIGN => sub {      # ALGORITHM_NOT_ZONE_SIGN
        __x "The DNSKEY with tag {keytag} uses algorithm number not meant for zone signing{algorithm}/({description}).", @_;
    },
    ALGORITHM_OK => sub {                 # ALGORITHM_OK
        __x "The DNSKEY with tag {keytag} uses algorithm number {algorithm}/({description}), which is OK.", @_;
    },
    ALGORITHM_PRIVATE => sub {            # ALGORITHM_PRIVATE
        __x "The DNSKEY with tag {keytag} uses private algorithm number {algorithm}/({description}).", @_;
    },
    ALGORITHM_RESERVED => sub {           # ALGORITHM_RESERVED
        __x "The DNSKEY with tag {keytag} uses reserved algorithm number {algorithm}/({description}).", @_;
    },
    ALGORITHM_UNASSIGNED => sub {         # ALGORITHM_UNASSIGNED
        __x "The DNSKEY with tag {keytag} uses unassigned algorithm number {algorithm}/({description}).", @_;
    },
    COMMON_KEYTAGS => sub {               # COMMON_KEYTAGS
        __x "There are both DS and DNSKEY records with key tags {keytags}.", @_;
    },
    DELEGATION_NOT_SIGNED => sub {        # DELEGATION_NOT_SIGNED
        __x "Delegation from parent to child is not properly signed {reason}.", @_;
    },
    DELEGATION_SIGNED => sub {            # DELEGATION_SIGNED
        __x "Delegation from parent to child is properly signed.", @_;
    },
    DNSKEY_AND_DS => sub {                # DNSKEY_AND_DS
        __x "{parent} sent a DS record, and {child} a DNSKEY record.", @_;
    },
    DNSKEY_BUT_NOT_DS => sub {            # DNSKEY_BUT_NOT_DS
        __x "{child} sent a DNSKEY record, but {parent} did not send a DS record.", @_;
    },
    DNSKEY_NOT_SIGNED => sub {            # DNSKEY_NOT_SIGNED
        __x "The apex DNSKEY RRset was not correctly signed.", @_;
    },
    DNSKEY_SIGNATURE_NOT_OK => sub {      # DNSKEY_SIGNATURE_NOT_OK
        __x "Signature for DNSKEY with tag {signature} failed to verify with error '{error}'.", @_;
    },
    DNSKEY_SIGNATURE_OK => sub {          # DNSKEY_SIGNATURE_OK
        __x "A signature for DNSKEY with tag {signature} was correctly signed.", @_;
    },
    DNSKEY_SIGNED => sub {                # DNSKEY_SIGNED
        __x "The apex DNSKEY RRset was correcly signed.", @_;
    },
    DNSKEY_SMALLER_THAN_REC => sub {      # DNSKEY_SMALLER_THAN_REC
        __x "Key with keytag {keytag} has a size ({keysize}) smaller than the recommended one ({keysizerec})", @_;
    },
    DNSKEY_TOO_SMALL_FOR_ALGO => sub {    # DNSKEY_TOO_SMALL_FOR_ALGO
        __x "Key with keytag {keytag} has a size ({keysize}) too small (< {keysizemin}) for this algorithm ({algorithm}).", @_;
    },
    DNSKEY_TOO_LARGE_FOR_ALGO => sub {    # DNSKEY_TOO_LARGE_FOR_ALGO
        __x "Key with keytag {keytag} has a size ({keysize}) too large (> {keysizemax}) for this algorithm ({algorithm}).", @_;
    },
    DS_BUT_NOT_DNSKEY => sub {            # DS_BUT_NOT_DNSKEY
        __x "{parent} sent a DS record, but {child} did not send a DNSKEY record.", @_;
    },
    DS_DIGTYPE_NOT_OK => sub {            # DS_DIGTYPE_NOT_OK
        __x "DS record with keytag {keytag} uses forbidden digest type {digtype}.", @_;
    },
    DS_DIGTYPE_OK => sub {                # DS_DIGTYPE_OK
        __x "DS record with keytag {keytag} uses digest type {digtype}, which is OK.", @_;
    },
    DS_DOES_NOT_MATCH_DNSKEY => sub {     # DS_DOES_NOT_MATCH_DNSKEY
        __x "DS record with keytag {keytag} and digest type {digtype} does not match the DNSKEY with the same tag.", @_;
    },
    DS_FOUND => sub {                     # DS_FOUND
        __x "Found DS records with tags {keytags}.", @_;
    },
    DS_MATCHES_DNSKEY => sub {            # DS_MATCHES_DNSKEY
        __x "DS record with keytag {keytag} and digest type {digtype} matches the DNSKEY with the same tag.", @_;
    },
    DS_MATCH_FOUND => sub {               # DS_MATCH_FOUND
        __x "At least one DS record with a matching DNSKEY record was found.", @_;
    },
    DS_MATCH_NOT_FOUND => sub {           # DS_MATCH_NOT_FOUND
        __x "No DS record with a matching DNSKEY record was found.", @_;
    },
    DS_RFC4509_NOT_VALID => sub {         # DS_RFC4509_NOT_VALID
        __x "Existing DS with digest type 2, while they do not match DNSKEY records, prevent use of DS with digest type 1 (RFC4509, section 3).", @_;
    },
    DURATION_LONG => sub {                # DURATION_LONG
        __x "RRSIG with keytag {tag} and covering type(s) {types} has a duration of {duration} seconds, which is too long.", @_;
    },
    DURATION_OK => sub {                  # DURATION_OK
        __x "RRSIG with keytag {tag} and covering type(s) {types} has a duration of {duration} seconds, which is just fine.", @_;
    },
    EXTRA_PROCESSING_BROKEN => sub {      # EXTRA_PROCESSING_BROKEN
        __x "Server at {server} sent {keys} DNSKEY records, and {sigs} RRSIG records.", @_;
    },
    EXTRA_PROCESSING_OK => sub {          # EXTRA_PROCESSING_OK
        __x "Server at {server} sent {keys} DNSKEY records and {sigs} RRSIG records.", @_;
    },
    HAS_NSEC3_OPTOUT => sub {             # HAS_NSEC3_OPTOUT
        __x "The zone has NSEC3 opt-out records.", @_;
    },
    HAS_NSEC3 => sub {                    # HAS_NSEC3
        __x "The zone has NSEC3 records.", @_;
    },
    HAS_NSEC => sub {                     # HAS_NSEC
        __x "The zone has NSEC records.", @_;
    },
    INVALID_NAME_RCODE => sub {           # INVALID_NAME_RCODE
        __x "When asked for the name {name}, which must not exist, the response had RCODE {rcode}.", @_;
=======
    ADDITIONAL_DNSKEY_SKIPPED => sub {
        __x    # ADDITIONAL_DNSKEY_SKIPPED
          "No DNSKEYs found. Additional tests skipped.", @_;
    },
    ALGORITHM_DELETE_DS => sub {
        __x    # ALGORITHM_DELETE_DS
          "The DNSKEY with tag {keytag} uses Delete DS algorithm number {algorithm}/({description}).", @_;
    },
    ALGORITHM_DEPRECATED => sub {
        __x    # ALGORITHM_DEPRECATED
          "The DNSKEY with tag {keytag} uses deprecated algorithm number {algorithm}/({description}).", @_;
    },
    ALGORITHM_INDIRECT_KEY => sub {
        __x    # ALGORITHM_INDIRECT_KEY
          "The DNSKEY with tag {keytag} uses algorithm number reserved for indirect keys {algorithm}/({description}).",
          @_;
    },
    ALGORITHM_NOT_ZONE_SIGN => sub {
        __x    # ALGORITHM_NOT_ZONE_SIGN
          "The DNSKEY with tag {keytag} uses algorithm number not meant for zone signing{algorithm}/({description}).",
          @_;
    },
    ALGORITHM_OK => sub {
        __x    # ALGORITHM_OK
          "The DNSKEY with tag {keytag} uses algorithm number {algorithm}/({description}), which is OK.", @_;
    },
    ALGORITHM_PRIVATE => sub {
        __x    # ALGORITHM_PRIVATE
          "The DNSKEY with tag {keytag} uses private algorithm number {algorithm}/({description}).", @_;
    },
    ALGORITHM_RESERVED => sub {
        __x    # ALGORITHM_RESERVED
          "The DNSKEY with tag {keytag} uses reserved algorithm number {algorithm}/({description}).", @_;
    },
    ALGORITHM_UNASSIGNED => sub {
        __x    # ALGORITHM_UNASSIGNED
          "The DNSKEY with tag {keytag} uses unassigned algorithm number {algorithm}/({description}).", @_;
    },
    COMMON_KEYTAGS => sub {
        __x    # COMMON_KEYTAGS
          "There are both DS and DNSKEY records with key tags {keytags}.", @_;
    },
    DELEGATION_NOT_SIGNED => sub {
        __x    # DELEGATION_NOT_SIGNED
          "Delegation from parent to child is not properly signed {reason}.", @_;
    },
    DELEGATION_SIGNED => sub {
        __x    # DELEGATION_SIGNED
          "Delegation from parent to child is properly signed.", @_;
    },
    DNSKEY_AND_DS => sub {
        __x    # DNSKEY_AND_DS
          "{parent} sent a DS record, and {child} a DNSKEY record.", @_;
    },
    DNSKEY_BUT_NOT_DS => sub {
        __x    # DNSKEY_BUT_NOT_DS
          "{child} sent a DNSKEY record, but {parent} did not send a DS record.", @_;
    },
    DNSKEY_NOT_SIGNED => sub {
        __x    # DNSKEY_NOT_SIGNED
          "The apex DNSKEY RRset was not correctly signed.", @_;
    },
    DNSKEY_SIGNATURE_NOT_OK => sub {
        __x    # DNSKEY_SIGNATURE_NOT_OK
          "Signature for DNSKEY with tag {signature} failed to verify with error '{error}'.", @_;
    },
    DNSKEY_SIGNATURE_OK => sub {
        __x    # DNSKEY_SIGNATURE_OK
          "A signature for DNSKEY with tag {signature} was correctly signed.", @_;
    },
    DNSKEY_SIGNED => sub {
        __x    # DNSKEY_SIGNED
          "The apex DNSKEY RRset was correcly signed.", @_;
    },
    DS_BUT_NOT_DNSKEY => sub {
        __x    # DS_BUT_NOT_DNSKEY
          "{parent} sent a DS record, but {child} did not send a DNSKEY record.", @_;
    },
    DS_DIGTYPE_NOT_OK => sub {
        __x    # DS_DIGTYPE_NOT_OK
          "DS record with keytag {keytag} uses forbidden digest type {digtype}.", @_;
    },
    DS_DIGTYPE_OK => sub {
        __x    # DS_DIGTYPE_OK
          "DS record with keytag {keytag} uses digest type {digtype}, which is OK.", @_;
    },
    DS_DOES_NOT_MATCH_DNSKEY => sub {
        __x    # DS_DOES_NOT_MATCH_DNSKEY
          "DS record with keytag {keytag} and digest type {digtype} does not match the DNSKEY with the same tag.", @_;
    },
    DS_FOUND => sub {
        __x    # DS_FOUND
          "Found DS records with tags {keytags}.", @_;
    },
    DS_MATCHES_DNSKEY => sub {
        __x    # DS_MATCHES_DNSKEY
          "DS record with keytag {keytag} and digest type {digtype} matches the DNSKEY with the same tag.", @_;
    },
    DS_MATCH_FOUND => sub {
        __x    # DS_MATCH_FOUND
          "At least one DS record with a matching DNSKEY record was found.", @_;
    },
    DS_MATCH_NOT_FOUND => sub {
        __x    # DS_MATCH_NOT_FOUND
          "No DS record with a matching DNSKEY record was found.", @_;
    },
    DS_RFC4509_NOT_VALID => sub {
        __x    # DS_RFC4509_NOT_VALID
          "Existing DS with digest type 2, while they do not match DNSKEY records, "
          . "prevent use of DS with digest type 1 (RFC4509, section 3).",
          @_;
    },
    DURATION_LONG => sub {
        __x    # DURATION_LONG
          "RRSIG with keytag {tag} and covering type(s) {types} "
          . "has a duration of {duration} seconds, which is too long.",
          @_;
    },
    DURATION_OK => sub {
        __x    # DURATION_OK
          "RRSIG with keytag {tag} and covering type(s) {types} "
          . "has a duration of {duration} seconds, which is just fine.",
          @_;
    },
    EXTRA_PROCESSING_BROKEN => sub {
        __x    # EXTRA_PROCESSING_BROKEN
          "Server at {server} sent {keys} DNSKEY records, and {sigs} RRSIG records.", @_;
    },
    EXTRA_PROCESSING_OK => sub {
        __x    # EXTRA_PROCESSING_OK
          "Server at {server} sent {keys} DNSKEY records and {sigs} RRSIG records.", @_;
    },
    HAS_NSEC3_OPTOUT => sub {
        __x    # HAS_NSEC3_OPTOUT
          "The zone has NSEC3 opt-out records.", @_;
    },
    HAS_NSEC3 => sub {
        __x    # HAS_NSEC3
          "The zone has NSEC3 records.", @_;
    },
    HAS_NSEC => sub {
        __x    # HAS_NSEC
          "The zone has NSEC records.", @_;
    },
    INVALID_NAME_RCODE => sub {
        __x    # INVALID_NAME_RCODE
          "When asked for the name {name}, which must not exist, the response had RCODE {rcode}.", @_;
>>>>>>> 798c6259
    },
    IPV4_DISABLED => sub {
        __x    # IPV4_DISABLED
          'IPv4 is disabled, not sending "{rrtype}" query to {ns}/{address}.', @_;
    },
    IPV6_DISABLED => sub {
        __x    # IPV6_DISABLED
<<<<<<< HEAD
	  'IPv6 is disabled, not sending "{rrtype}" query to {ns}/{address}.', @_;
    },
    ITERATIONS_OK => sub {                # ITERATIONS_OK
        __x "The number of NSEC3 iterations is {count}, which is OK.", @_;
    },
    KEY_DETAILS => sub {                  # KEY_DETAILS
        __x "Key with keytag {keytag} details : Size = {keysize}, Flags ({sep}, {rfc5011}).", @_;
    },
    KEY_SIZE_OK => sub {                  # KEY_SIZE_OK
        __x "Keys size are OK", @_;
    },
    MANY_ITERATIONS => sub {              # MANY_ITERATIONS
        __x "The number of NSEC3 iterations is {count}, which is on the high side.", @_;
    },
    NEITHER_DNSKEY_NOR_DS => sub {        # NEITHER_DNSKEY_NOR_DS
        __x "There are neither DS nor DNSKEY records for the zone.", @_;
    },
    NO_COMMON_KEYTAGS => sub {            # NO_COMMON_KEYTAGS
        __x "No DS record had a DNSKEY with a matching keytag.", @_;
    },
    NO_DNSKEY => sub {                    # NO_DNSKEY
        __x "No DNSKEYs were returned.", @_;
    },
    NO_DS => sub {                        # NO_DS
        __x "{from} returned no DS records for {zone}.", @_;
    },
    NO_KEYS_OR_NO_SIGS => sub {           # NO_KEYS_OR_NO_SIGS
        __x "Cannot test DNSKEY signatures, because we got {keys} DNSKEY records and {sigs} RRSIG records.", @_;
    },
    NO_KEYS_OR_NO_SIGS_OR_NO_SOA => sub {    # NO_KEYS_OR_NO_SIGS_OR_NO_SOA
        __x "Cannot test SOA signatures, because we got {keys} DNSKEY records, {sigs} RRSIG records and {soas} SOA records.", @_;
    },
    NO_NSEC3PARAM => sub {                   # NO_NSEC3PARAM
        __x "{server} returned no NSEC3PARAM records.", @_;
    },
    NO_RESPONSE_DNSKEY => sub {              # NO_RESPONSE_DNSKEY
        __x "Nameserver {ns}/{address} responded with no DNSKEY record(s).", @_;
    },
    NO_RESPONSE => sub {                     # NO_RESPONSE
        __x "Nameserver {ns}/{address} did not respond.", @_;
    },
    NOT_SIGNED => sub {                      # NOT_SIGNED
        __x "The zone is not signed with DNSSEC.", @_;
    },
    NSEC3_COVERS_NOT => sub {                # NSEC3_COVERS_NOT
        __x "NSEC3 record does not cover {name}.", @_;
    },
    NSEC3_COVERS => sub {                    # NSEC3_COVERS
        __x "NSEC3 record covers {name}.", @_;
    },
    NSEC3_NOT_SIGNED => sub {                # NSEC3_NOT_SIGNED
        __x "No signature correctly signed the NSEC3 RRset.", @_;
    },
    NSEC3_SIGNED => sub {                    # NSEC3_SIGNED
        __x "At least one signature correctly signed the NSEC3 RRset.", @_;
    },
    NSEC3_SIG_VERIFY_ERROR => sub {          # NSEC3_SIG_VERIFY_ERROR
        __x "Trying to verify NSEC3 RRset with RRSIG {sig} gave error '{error}'.", @_;
    },
    NSEC_COVERS_NOT => sub {                 # NSEC_COVERS_NOT
        __x "NSEC does not cover {name}.", @_;
    },
    NSEC_COVERS => sub {                     # NSEC_COVERS
        __x "NSEC covers {name}.", @_;
    },
    NSEC_NOT_SIGNED => sub {                 # NSEC_NOT_SIGNED
        __x "No signature correctly signed the NSEC RRset.", @_;
    },
    NSEC_SIGNED => sub {                     # NSEC_SIGNED
        __x "At least one signature correctly signed the NSEC RRset.", @_;
    },
    NSEC_SIG_VERIFY_ERROR => sub {           # NSEC_SIG_VERIFY_ERROR
        __x "Trying to verify NSEC RRset with RRSIG {sig} gave error '{error}'.", @_;
    },
    REMAINING_LONG => sub {                  # REMAINING_LONG
        __x "RRSIG with keytag {tag} and covering type(s) {types} has a remaining validity of {duration} seconds, which is too long.", @_;
    },
    REMAINING_SHORT => sub {                 # REMAINING_SHORT
        __x "RRSIG with keytag {tag} and covering type(s) {types} has a remaining validity of {duration} seconds, which is too short.", @_;
    },
    RRSIG_EXPIRATION => sub {                # RRSIG_EXPIRATION
        __x "RRSIG with keytag {tag} and covering type(s) {types} expires at : {date}.", @_;
    },
    RRSIG_EXPIRED => sub {                   # RRSIG_EXPIRED
        __x "RRSIG with keytag {tag} and covering type(s) {types} has already expired (expiration is: {expiration}).", @_;
    },
    SOA_NOT_SIGNED => sub {                  # SOA_NOT_SIGNED
        __x "No RRSIG correctly signed the SOA RRset.", @_;
    },
    SOA_SIGNATURE_NOT_OK => sub {            # SOA_SIGNATURE_NOT_OK
        __x "Trying to verify SOA RRset with signature {signature} gave error '{error}'.", @_;
    },
    SOA_SIGNATURE_OK => sub {                # SOA_SIGNATURE_OK
        __x "RRSIG {signature} correctly signs SOA RRset.", @_;
    },
    SOA_SIGNED => sub {                      # SOA_SIGNED
        __x "At least one RRSIG correctly signs the SOA RRset.", @_;
=======
          'IPv6 is disabled, not sending "{rrtype}" query to {ns}/{address}.', @_;
>>>>>>> 798c6259
    },
    ITERATIONS_OK => sub {
        __x    # ITERATIONS_OK
          "The number of NSEC3 iterations is {count}, which is OK.", @_;
    },
    KEY_DETAILS => sub {
        __x    # KEY_DETAILS
          "Key with keytag {keytag} details : Size = {keysize}, Flags ({sep}, {rfc5011}).", @_;
    },
    MANY_ITERATIONS => sub {
        __x    # MANY_ITERATIONS
          "The number of NSEC3 iterations is {count}, which is on the high side.", @_;
    },
    NEITHER_DNSKEY_NOR_DS => sub {
        __x    # NEITHER_DNSKEY_NOR_DS
          "There are neither DS nor DNSKEY records for the zone.", @_;
    },
    NO_COMMON_KEYTAGS => sub {
        __x    # NO_COMMON_KEYTAGS
          "No DS record had a DNSKEY with a matching keytag.", @_;
    },
    NO_DNSKEY => sub {
        __x    # NO_DNSKEY
          "No DNSKEYs were returned.", @_;
    },
    NO_DS => sub {
        __x    # NO_DS
          "{from} returned no DS records for {zone}.", @_;
    },
    NO_KEYS_OR_NO_SIGS => sub {
        __x    # NO_KEYS_OR_NO_SIGS
          "Cannot test DNSKEY signatures, because we got {keys} DNSKEY records and {sigs} RRSIG records.", @_;
    },
    NO_KEYS_OR_NO_SIGS_OR_NO_SOA => sub {
        __x    # NO_KEYS_OR_NO_SIGS_OR_NO_SOA
          "Cannot test SOA signatures, because we got {keys} DNSKEY records, "
          . "{sigs} RRSIG records and {soas} SOA records.",
          @_;
    },
    NO_NSEC3PARAM => sub {
        __x    # NO_NSEC3PARAM
          "{server} returned no NSEC3PARAM records.", @_;
    },
    NO_RESPONSE_DNSKEY => sub {
        __x    # NO_RESPONSE_DNSKEY
          "Nameserver {ns}/{address} responded with no DNSKEY record(s).", @_;
    },
    NO_RESPONSE => sub {
        __x    # NO_RESPONSE
          "Nameserver {ns}/{address} did not respond.", @_;
    },
    NOT_SIGNED => sub {
        __x    # NOT_SIGNED
          "The zone is not signed with DNSSEC.", @_;
    },
    NSEC3_COVERS_NOT => sub {
        __x    # NSEC3_COVERS_NOT
          "NSEC3 record does not cover {name}.", @_;
    },
    NSEC3_COVERS => sub {
        __x    # NSEC3_COVERS
          "NSEC3 record covers {name}.", @_;
    },
    NSEC3_NOT_SIGNED => sub {
        __x    # NSEC3_NOT_SIGNED
          "No signature correctly signed the NSEC3 RRset.", @_;
    },
    NSEC3_SIGNED => sub {
        __x    # NSEC3_SIGNED
          "At least one signature correctly signed the NSEC3 RRset.", @_;
    },
    NSEC3_SIG_VERIFY_ERROR => sub {
        __x    # NSEC3_SIG_VERIFY_ERROR
          "Trying to verify NSEC3 RRset with RRSIG {sig} gave error '{error}'.", @_;
    },
    NSEC_COVERS_NOT => sub {
        __x    # NSEC_COVERS_NOT
          "NSEC does not cover {name}.", @_;
    },
    NSEC_COVERS => sub {
        __x    # NSEC_COVERS
          "NSEC covers {name}.", @_;
    },
    NSEC_NOT_SIGNED => sub {
        __x    # NSEC_NOT_SIGNED
          "No signature correctly signed the NSEC RRset.", @_;
    },
    NSEC_SIGNED => sub {
        __x    # NSEC_SIGNED
          "At least one signature correctly signed the NSEC RRset.", @_;
    },
    NSEC_SIG_VERIFY_ERROR => sub {
        __x    # NSEC_SIG_VERIFY_ERROR
          "Trying to verify NSEC RRset with RRSIG {sig} gave error '{error}'.", @_;
    },
    REMAINING_LONG => sub {
        __x    # REMAINING_LONG
          "RRSIG with keytag {tag} and covering type(s) {types} "
          . "has a remaining validity of {duration} seconds, which is too long.",
          @_;
    },
    REMAINING_SHORT => sub {
        __x    # REMAINING_SHORT
          "RRSIG with keytag {tag} and covering type(s) {types} "
          . "has a remaining validity of {duration} seconds, which is too short.",
          @_;
    },
    RRSIG_EXPIRATION => sub {
        __x    # RRSIG_EXPIRATION
          "RRSIG with keytag {tag} and covering type(s) {types} expires at : {date}.", @_;
    },
    RRSIG_EXPIRED => sub {
        __x    # RRSIG_EXPIRED
          "RRSIG with keytag {tag} and covering type(s) {types} has already expired (expiration is: {expiration}).", @_;
    },
    SOA_NOT_SIGNED => sub {
        __x    # SOA_NOT_SIGNED
          "No RRSIG correctly signed the SOA RRset.", @_;
    },
    SOA_SIGNATURE_NOT_OK => sub {
        __x    # SOA_SIGNATURE_NOT_OK
          "Trying to verify SOA RRset with signature {signature} gave error '{error}'.", @_;
    },
    SOA_SIGNATURE_OK => sub {
        __x    # SOA_SIGNATURE_OK
          "RRSIG {signature} correctly signs SOA RRset.", @_;
    },
    SOA_SIGNED => sub {
        __x    # SOA_SIGNED
          "At least one RRSIG correctly signs the SOA RRset.", @_;
    },
    TOO_MANY_ITERATIONS => sub {
        __x    # TOO_MANY_ITERATIONS
          "The number of NSEC3 iterations is {count}, which is too high for key length {keylength}.", @_;
    },
);

sub tag_descriptions {
    return \%TAG_DESCRIPTIONS;
}

sub version {
    return "$Zonemaster::Engine::Test::DNSSEC::VERSION";
}

###
### Tests
###

sub dnssec01 {
    my ( $class, $zone ) = @_;
    my @results;

    my %type = ( 1 => 'SHA-1', 2 => 'SHA-256', 3 => 'GOST R 34.11-94', 4 => 'SHA-384' );

    return if not $zone->parent;
    my $ds_p = $zone->parent->query_one( $zone->name, 'DS', { dnssec => 1 } );
    die "No response from parent nameservers" if not $ds_p;
    my @ds = $ds_p->get_records( 'DS', 'answer' );

    if ( @ds == 0 ) {
        push @results,
          info(
            NO_DS => {
                zone => q{} . $zone->name,
                from => $ds_p->answerfrom
            }
          );
    }
    else {
        foreach my $ds ( @ds ) {
            if ( $type{ $ds->digtype } ) {
                push @results,
                  info(
                    DS_DIGTYPE_OK => {
                        keytag  => $ds->keytag,
                        digtype => $type{ $ds->digtype },
                    }
                  );
            }
            else {
                push @results,
                  info(
                    DS_DIGTYPE_NOT_OK => {
                        keytag  => $ds->keytag,
                        digtype => $ds->digtype
                    }
                  );
            }
        } ## end foreach my $ds ( @ds )
    } ## end else [ if ( @ds == 0 ) ]

    return @results;
} ## end sub dnssec01

sub dnssec02 {
    my ( $class, $zone ) = @_;
    my @results;

    return if not $zone->parent;

    # 1. Retrieve the DS RR set from the parent zone. If there are no DS RR present, exit the test
    my $ds_p = $zone->parent->query_one( $zone->name, 'DS', { dnssec => 1 } );
    die "No response from parent nameservers" if not $ds_p;
    my %ds = map { $_->keytag => $_ } $ds_p->get_records( 'DS', 'answer' );

    if ( scalar( keys %ds ) == 0 ) {
        push @results,
          info(
            NO_DS => {
                zone => q{} . $zone->name,
                from => $ds_p->answerfrom,
            }
          );
    }
    else {
        push @results,
          info(
            DS_FOUND => {
                keytags => join( q{:}, map { $_->keytag } values %ds ),
            }
          );

        # 2. Retrieve the DNSKEY RR set from the child zone. If there are no DNSKEY RR present, then the test case fail
        my $dnskey_p = $zone->query_one( $zone->name, 'DNSKEY', { dnssec => 1 } );

        my %dnskey;
        %dnskey = map { $_->keytag => $_ } $dnskey_p->get_records( 'DNSKEY', 'answer' ) if $dnskey_p;
        if ( scalar( keys %dnskey ) == 0 ) {
            push @results,
              info( NO_DNSKEY => {} );
            return @results;
        }

        # Pick out keys with a tag that a DS has using a hash slice
        my @common = grep { exists $ds{$_->keytag} } values %dnskey;
        if ( @common ) {
            push @results,
              info(
                COMMON_KEYTAGS => {
                    keytags => join( q{:}, map { $_->keytag } @common ),
                }
              );

            my $found = 0;
            my $rfc4509_compliant = 1;
            # 4. Match all DS RR with type digest algorithm “2” with DNSKEY RR from the child. If no DS RRs with algorithm 2 matches a
            #    DNSKEY RR from the child, this test case fails.
            my %ds_digtype2 = map { $_->keytag => $_ } grep { $_->digtype == 2 } $ds_p->get_records( 'DS', 'answer' );
            if ( scalar( keys %ds_digtype2 ) >= 1 ) {
                @common = grep { exists $ds_digtype2{$_->keytag} } values %dnskey;

                foreach my $key ( @common ) {
                    if ( $ds_digtype2{ $key->keytag }->verify( $key ) ) {
                        push @results,
                          info(
                            DS_MATCHES_DNSKEY => {
                                keytag  => $key->keytag,
                                digtype => 2,
                            }
                          );
                        $found = 1;
                    }
                    else {
                        push @results,
                          info(
                            DS_DOES_NOT_MATCH_DNSKEY => {
                                keytag  => $key->keytag,
                                digtype => 2,
                            }
                          );
                    }
                }

                if ( not grep { $_->tag eq q{DS_MATCHES_DNSKEY} } @results ) {
                    $rfc4509_compliant = 0;
                    push @results,
                      info( DS_RFC4509_NOT_VALID => {} );
                }
                
            }

            # 5. Match all DS RR with type digest algorithm “1” with DNSKEY RR from the child. If no DS RRs with algorithm 1 matches a
            #    DNSKEY RR from the child, this test case fails.
            my %ds_digtype1 = map { $_->keytag => $_ } grep { $_->digtype == 1 } $ds_p->get_records( 'DS', 'answer' );
            @common = grep { exists $ds_digtype1{$_->keytag} } values %dnskey;
            foreach my $key ( @common ) {
                if ( $ds_digtype1{ $key->keytag }->verify( $key ) ) {
                    push @results,
                      info(
                        DS_MATCHES_DNSKEY => {
                            keytag  => $key->keytag,
                            digtype => 1,
                        }
                      );
                    $found = 1;
                }
                else {
                    push @results,
                      info(
                        DS_DOES_NOT_MATCH_DNSKEY => {
                            keytag  => $key->keytag,
                            digtype => 1,
                        }
                      );
                }
            }

            if ( $found ) {
                push @results,
                  info( DS_MATCH_FOUND => {} );
            }
            else {
                push @results,
                  info( DS_MATCH_NOT_FOUND => {} );
            }
        } ## end if ( @common )
        else {
            # 3. If no Key Tag from the DS RR matches any Key Tag from the DNSKEY RR, this test case fails
            push @results,
              info(
                NO_COMMON_KEYTAGS => {
                    dstags     => join( q{:}, keys %ds ),
                    dnskeytags => join( q{:}, keys %dnskey ),
                }
              );
        }
    } ## end else [ if ( scalar( keys %ds ...))]

    return @results;
} ## end sub dnssec02

sub dnssec03 {
    my ( $self, $zone ) = @_;
    my @results;

    my $param_p = $zone->query_one( $zone->name, 'NSEC3PARAM', { dnssec => 1 } );

    my @nsec3params;
    @nsec3params = $param_p->get_records( 'NSEC3PARAM', 'answer' ) if $param_p;

    if ( @nsec3params == 0 ) {
        push @results,
          info(
            NO_NSEC3PARAM => {
                server => ( $param_p ? $param_p->answerfrom : '<no response>' ),
            }
          );
    }
    else {
        my $dk_p = $zone->query_one( $zone->name, 'DNSKEY', { dnssec => 1 } );

        my @dnskey;
        @dnskey = $dk_p->get_records( 'DNSKEY', 'answer' ) if $dk_p;

        my $min_len = 0;
        if ( @dnskey ) {
            $min_len = min map { $_->keysize } @dnskey;
            # Do rounding as per RFC5155 section 10.3
            if ($min_len > 2048) {
                $min_len = 4096;
            }
            elsif ($min_len > 1024) {
                $min_len = 2048;
            }
            else {
                $min_len = 1024;
            }
        }
        else {
            push @results,
              info( NO_DNSKEY => {} );
        }

        foreach my $n3p ( @nsec3params ) {
            my $iter = $n3p->iterations;
            if ( $iter > 100 ) {
                push @results,
                  info(
                    MANY_ITERATIONS => {
                        count => $iter,
                    }
                  );
                if (   (                     $min_len >= 4096 and $iter > 2500 )
                    or ( $min_len < 4096 and $min_len >= 2048 and $iter > 500  )
                    or ( $min_len < 2048 and $min_len >= 1024 and $iter > 150  ) )
                {
                    push @results,
                      info(
                        TOO_MANY_ITERATIONS => {
                            count     => $iter,
                            keylength => $min_len,
                        }
                      );
                }
            } ## end if ( $iter > 100 )
            elsif ( $min_len > 0 ) 
            {
                push @results,
                  info(
                    ITERATIONS_OK => {
                        count => $iter,
                    }
                  );
            }
        } ## end foreach my $n3p ( @nsec3params)
    } ## end else [ if ( @nsec3params == 0)]

    return @results;
} ## end sub dnssec03

sub dnssec04 {
    my ( $self, $zone ) = @_;
    my @results;

    my $key_p = $zone->query_one( $zone->name, 'DNSKEY', { dnssec => 1 } );
    if ( not $key_p ) {
        return;
    }
    my @keys     = $key_p->get_records( 'DNSKEY', 'answer' );
    my @key_sigs = $key_p->get_records( 'RRSIG',  'answer' );

    my $soa_p = $zone->query_one( $zone->name, 'SOA', { dnssec => 1 } );
    if ( not $soa_p ) {
        return;
    }
    my @soas     = $soa_p->get_records( 'SOA',   'answer' );
    my @soa_sigs = $soa_p->get_records( 'RRSIG', 'answer' );

    foreach my $sig ( @key_sigs, @soa_sigs ) {
        push @results,
          info(
            RRSIG_EXPIRATION => {
                date  => scalar( gmtime($sig->expiration) ),
                tag   => $sig->keytag,
                types => $sig->typecovered,
            }
          );

        my $remaining = $sig->expiration - int( $key_p->timestamp );
        my $result_remaining;
        if ( $remaining < 0 ) {    # already expired
            $result_remaining = info(
                RRSIG_EXPIRED => {
                    expiration => $sig->expiration,
                    tag        => $sig->keytag,
                    types      => $sig->typecovered,
                }
            );
        }
        elsif ( $remaining < ( $DURATION_12_HOURS_IN_SECONDS ) ) {
            $result_remaining = info(
                REMAINING_SHORT => {
                    duration => $remaining,
                    tag      => $sig->keytag,
                    types    => $sig->typecovered,
                }
            );
        }
        elsif ( $remaining > ( $DURATION_180_DAYS_IN_SECONDS ) ) {
            $result_remaining = info(
                REMAINING_LONG => {
                    duration => $remaining,
                    tag      => $sig->keytag,
                    types    => $sig->typecovered,
                }
            );
        }

        my $duration = $sig->expiration - $sig->inception;
        my $result_duration;
        if ( $duration > ( $DURATION_180_DAYS_IN_SECONDS ) ) {
            $result_duration = info(
                DURATION_LONG => {
                    duration => $duration,
                    tag      => $sig->keytag,
                    types    => $sig->typecovered,
                }
            );
        }

        if ( $result_remaining or $result_duration ) {
            push @results, $result_remaining if $result_remaining;
            push @results, $result_duration  if $result_duration;
        }
        else {
            push @results,
              info(
                DURATION_OK => {
                    duration => $duration,
                    tag      => $sig->keytag,
                    types    => $sig->typecovered,
                }
              );
        }
    } ## end foreach my $sig ( @key_sigs...)

    return @results;
} ## end sub dnssec04

sub dnssec05 {
    my ( $self, $zone ) = @_;
    my @results;

    my @nss_del   = @{ Zonemaster::Engine::TestMethods->method4( $zone ) };
    my @nss_child = @{ Zonemaster::Engine::TestMethods->method5( $zone ) };
    my %nss       = map { $_->name->string . '/' . $_->address->short => $_ } @nss_del, @nss_child;

    for my $key ( sort keys %nss ) {
        my $ns = $nss{$key};
        my $ns_args = {
            ns      => $ns->name->string,
            address => $ns->address->short,
        };

        if ( not Zonemaster::Engine::Profile->effective->get(q{net.ipv6}) and $ns->address->version == $IP_VERSION_6 ) {
            push @results,
              info(
                IPV6_DISABLED => {
                    ns      => $ns->name->string,
                    address => $ns->address->short,
                    rrtype => q{DNSKEY},
                }
              );
            next;
        }

        if ( not Zonemaster::Engine::Profile->effective->get(q{net.ipv4}) and $ns->address->version == $IP_VERSION_4 ) {
            push @results,
              info(
                IPV4_DISABLED => {
                    ns      => $ns->name->string,
                    address => $ns->address->short,
                    rrtype => q{DNSKEY},
                }
              );
            next;
        }

        my $key_p = $ns->query( $zone->name, 'DNSKEY', { dnssec => 1 } );
        if ( not $key_p ) {
            push @results, info( NO_RESPONSE => $ns_args );
            next;
        }

        my @keys = $key_p->get_records( 'DNSKEY', 'answer' );
        if ( not @keys ) {
            push @results, info( NO_RESPONSE_DNSKEY => $ns_args );
            next;
        }

        foreach my $key ( @keys ) {
            my $algo      = $key->algorithm;
            my $algo_args = {
                algorithm   => $algo,
                keytag      => $key->keytag,
                description => $algo_properties{$algo}{description},
            };

            if ( $algo_properties{$algo}{status} == $ALGO_STATUS_DEPRECATED ) {
                push @results, info( ALGORITHM_DEPRECATED => $algo_args );
            }
            elsif ( $algo_properties{$algo}{status} == $ALGO_STATUS_RESERVED ) {
                push @results, info( ALGORITHM_RESERVED => $algo_args );
            }
            elsif ( $algo_properties{$algo}{status} == $ALGO_STATUS_UNASSIGNED ) {
                push @results, info( ALGORITHM_UNASSIGNED => $algo_args );
            }
            elsif ( $algo_properties{$algo}{status} == $ALGO_STATUS_PRIVATE ) {
                push @results, info( ALGORITHM_PRIVATE => $algo_args );
            }
            elsif ( $algo_properties{$algo}{status} == $ALGO_STATUS_DELETE_DS ) {
                push @results, info( ALGORITHM_DELETE_DS => $algo_args );
            }
            elsif ( $algo_properties{$algo}{status} == $ALGO_STATUS_INDIRECT_KEY ) {
                push @results, info( ALGORITHM_INDIRECT_KEY => $algo_args );
            }
            elsif ( $algo_properties{$algo}{sig} ) {
                push @results, info( ALGORITHM_OK => $algo_args );
                if ( $key->flags & 256 ) {    # This is a Key
                    push @results,
                      info(
                        KEY_DETAILS => {
                            keytag  => $key->keytag,
                            keysize => $key->keysize,
                            sep     => $key->flags & 1 ? q{SEP bit set} : q{SEP bit *not* set},
                            rfc5011 => $key->flags & 128
                            ? q{RFC 5011 revocation bit set}
                            : q{RFC 5011 revocation bit *not* set},
                        }
                      );
                }
            }

            if ( not $algo_properties{$algo}{sig} ) {
                push @results, info( ALGORITHM_NOT_ZONE_SIGN => $algo_args );
            }
        } ## end foreach my $key ( @keys )
    }

    return @results;
} ## end sub dnssec05

sub dnssec06 {
    my ( $self, $zone ) = @_;
    my @results;

    my $key_aref = $zone->query_all( $zone->name, 'DNSKEY', { dnssec => 1 } );
    foreach my $key_p ( @{$key_aref} ) {
        next if not $key_p;

        my @keys = $key_p->get_records( 'DNSKEY', 'answer' );
        my @sigs = $key_p->get_records( 'RRSIG',  'answer' );
        if ( @sigs > 0 and @keys > 0 ) {
            push @results,
              info(
                EXTRA_PROCESSING_OK => {
                    server => $key_p->answerfrom,
                    keys   => scalar( @keys ),
                    sigs   => scalar( @sigs ),
                }
              );
        }
        elsif ( $key_p->rcode eq q{NOERROR} and ( @sigs == 0 or @keys == 0 ) ) {
            push @results,
              info(
                EXTRA_PROCESSING_BROKEN => {
                    server => $key_p->answerfrom,
                    keys   => scalar( @keys ),
                    sigs   => scalar( @sigs )
                }
              );
        }
    } ## end foreach my $key_p ( @{$key_aref...})

    return @results;
} ## end sub dnssec06

sub dnssec07 {
    my ( $self, $zone ) = @_;
    my @results;

    return if not $zone->parent;
    my $key_p = $zone->query_one( $zone->name, 'DNSKEY', { dnssec => 1 } );
    if ( not $key_p ) {
        return;
    }
    my ( $dnskey ) = $key_p->get_records( 'DNSKEY', 'answer' );

    my $ds_p = $zone->parent->query_one( $zone->name, 'DS', { dnssec => 1 } );
    if ( not $ds_p ) {
        return;
    }
    my ( $ds ) = $ds_p->get_records( 'DS', 'answer' );

    if ( $dnskey and not $ds ) {
        push @results,
          info(
            DNSKEY_BUT_NOT_DS => {
                child  => $key_p->answerfrom,
                parent => $ds_p->answerfrom,
            }
          );
    }
    elsif ( $dnskey and $ds ) {
        push @results,
          info(
            DNSKEY_AND_DS => {
                child  => $key_p->answerfrom,
                parent => $ds_p->answerfrom,
            }
          );
    }
    elsif ( not $dnskey and $ds ) {
        push @results,
          info(
            DS_BUT_NOT_DNSKEY => {
                child  => $key_p->answerfrom,
                parent => $ds_p->answerfrom,
            }
          );
    }
    else {
        push @results,
          info(
            NEITHER_DNSKEY_NOR_DS => {
                child  => $key_p->answerfrom,
                parent => $ds_p->answerfrom,
            }
          );
    }

    return @results;
} ## end sub dnssec07

sub dnssec08 {
    my ( $self, $zone ) = @_;
    my @results;

    my $key_p = $zone->query_one( $zone->name, 'DNSKEY', { dnssec => 1 } );
    if ( not $key_p ) {
        return;
    }
    my @dnskeys = $key_p->get_records( 'DNSKEY', 'answer' );
    my @sigs    = $key_p->get_records( 'RRSIG',  'answer' );

    if ( @dnskeys == 0 or @sigs == 0 ) {
        push @results,
          info(
            NO_KEYS_OR_NO_SIGS => {
                keys => scalar( @dnskeys ),
                sigs => scalar( @sigs ),
            }
          );
        return @results;
    }

    my $ok = 0;
    foreach my $sig ( @sigs ) {
        my $msg  = q{};
        my $time = $key_p->timestamp;
        if ( $sig->verify_time( \@dnskeys, \@dnskeys, $time, $msg ) ) {
            push @results,
              info(
                DNSKEY_SIGNATURE_OK => {
                    signature => $sig->keytag,
                }
              );
            $ok = $sig->keytag;
        }
        else {
            if ($sig->algorithm == 12 and $msg =~ /Unknown cryptographic algorithm/) {
                $msg = 'no GOST support';
            }
            push @results,
              info(
                DNSKEY_SIGNATURE_NOT_OK => {
                    signature => $sig->keytag,
                    error     => $msg,
                    time      => $time,
                }
              );
        }
    } ## end foreach my $sig ( @sigs )

    if ( $ok ) {
        push @results,
          info(
            DNSKEY_SIGNED => {
                keytag => $ok,
            }
          );
    }
    else {
        push @results,
          info( DNSKEY_NOT_SIGNED => {} );
    }

    return @results;
} ## end sub dnssec08

sub dnssec09 {
    my ( $self, $zone ) = @_;
    my @results;

    my $key_p = $zone->query_one( $zone->name, 'DNSKEY', { dnssec => 1 } );
    if ( not $key_p ) {
        return;
    }
    my @dnskeys = $key_p->get_records( 'DNSKEY', 'answer' );

    my $soa_p = $zone->query_one( $zone->name, 'SOA', { dnssec => 1 } );
    if ( not $soa_p ) {
        return;
    }
    my @soa  = $soa_p->get_records( 'SOA',   'answer' );
    my @sigs = $soa_p->get_records( 'RRSIG', 'answer' );

    if ( @dnskeys == 0 or @sigs == 0 or @soa == 0 ) {
        push @results,
          info(
            NO_KEYS_OR_NO_SIGS_OR_NO_SOA => {
                keys => scalar( @dnskeys ),
                sigs => scalar( @sigs ),
                soas => scalar( @soa ),
            }
          );
        return @results;
    }

    my $ok = 0;
    foreach my $sig ( @sigs ) {
        my $msg  = q{};
        my $time = $soa_p->timestamp;
        if ( $sig->verify_time( \@soa, \@dnskeys, $time, $msg ) ) {
            push @results,
              info(
                SOA_SIGNATURE_OK => {
                    signature => $sig->keytag,
                }
              );
            $ok = $sig->keytag;
        }
        else {
            if ($sig->algorithm == 12 and $msg =~ /Unknown cryptographic algorithm/) {
                $msg = 'no GOST support';
            }
            push @results,
              info(
                SOA_SIGNATURE_NOT_OK => {
                    signature => $sig->keytag,
                    error     => $msg,
                }
              );
        }
    } ## end foreach my $sig ( @sigs )

    if ( $ok ) {
        push @results,
          info(
            SOA_SIGNED => {
                keytag => $ok,
            }
          );
    }
    else {
        push @results,
          info( SOA_NOT_SIGNED => {} );
    }

    return @results;
} ## end sub dnssec09

sub dnssec10 {
    my ( $self, $zone ) = @_;
    my @results;

    my $key_p = $zone->query_one( $zone->name, 'DNSKEY', { dnssec => 1 } );
    if ( not $key_p ) {
        return;
    }
    my @dnskeys = $key_p->get_records( 'DNSKEY', 'answer' );

    my $name = $zone->name->prepend( 'xx--example' );
    my $test_p = $zone->query_one( $name, 'A', { dnssec => 1 } );
    if ( not $test_p ) {
        return;
    }

    if ( $test_p->rcode ne 'NXDOMAIN' and $test_p->rcode ne 'NOERROR' ) {
        push @results,
          info(
            INVALID_NAME_RCODE => {
                name  => $name,
                rcode => $test_p->rcode,
            }
          );
        return @results;
    }

    my @nsec = $test_p->get_records( 'NSEC', 'authority' );
    if ( @nsec ) {
        push @results, info( HAS_NSEC => {} );
        my $covered = 0;
        foreach my $nsec ( @nsec ) {

            if ( $nsec->covers( $name ) ) {
                $covered = 1;

                my @sigs = grep { $_->typecovered eq 'NSEC' } $test_p->get_records_for_name( 'RRSIG', $nsec->name );
                my $ok = 0;
                foreach my $sig ( @sigs ) {
                    my $msg = q{};
                    if (@dnskeys == 0) {
                        push @results, info( NSEC_SIG_VERIFY_ERROR => { error => 'DNSKEY missing', sig => $sig->keytag } );
                    }
                    elsif (
                        $sig->verify_time(
                            [ grep { name( $_->name ) eq name( $sig->name ) } @nsec ],
                            \@dnskeys, $test_p->timestamp, $msg
                        )
                      )
                    {
                        $ok = 1;
                    }
                    else {
                        if ($sig->algorithm == 12 and $msg =~ /Unknown cryptographic algorithm/) {
                            $msg = 'no GOST support';
                        }
                        push @results,
                          info(
                            NSEC_SIG_VERIFY_ERROR => {
                                error => $msg,
                                sig   => $sig->keytag,
                            }
                          );
                    }

                    if ( $ok ) {
                        push @results,
                          info( NSEC_SIGNED => {} );
                    }
                    else {
                        push @results,
                          info( NSEC_NOT_SIGNED => {} );
                    }
                } ## end foreach my $sig ( @sigs )
            } ## end if ( $nsec->covers( $name...))
        } ## end foreach my $nsec ( @nsec )
        if ( $covered ) {
            push @results,
              info(
                NSEC_COVERS => {
                    name => $name,
                }
              );
        }
        else {
            push @results,
              info(
                NSEC_COVERS_NOT => {
                    name => $name,
                }
              );
        }
    } ## end if ( @nsec )

    my @nsec3 = $test_p->get_records( 'NSEC3', 'authority' );
    if ( @nsec3 ) {
        my $covered = 0;
        my $opt_out = 0;
        push @results, info( HAS_NSEC3 => {} );
        foreach my $nsec3 ( @nsec3 ) {
            if ( $nsec3->optout ) {
                $opt_out = 1;
            }
            if ( $nsec3->covers( $name ) ) {
                $covered = 1;

                my @sigs = grep { $_->typecovered eq 'NSEC3' } $test_p->get_records_for_name( 'RRSIG', $nsec3->name );
                my $ok = 0;
                foreach my $sig ( @sigs ) {
                    my $msg = q{};
                    if (
                        $sig->verify_time(
                            [ grep { name( $_->name ) eq name( $sig->name ) } @nsec3 ],
                            \@dnskeys, $test_p->timestamp, $msg
                        )
                      )
                    {
                        $ok = 1;
                    }
                    else {
                        if ($sig->algorithm == 12 and $msg =~ /Unknown cryptographic algorithm/) {
                            $msg = 'no GOST support';
                        }
                        push @results,
                          info(
                            NSEC3_SIG_VERIFY_ERROR => {
                                sig   => $sig->keytag,
                                error => $msg,
                            }
                          );
                    }
                    if ( $ok ) {
                        push @results,
                          info( NSEC3_SIGNED => {} );
                    }
                    else {
                        push @results,
                          info( NSE3C_NOT_SIGNED => {} );
                    }
                } ## end foreach my $sig ( @sigs )
            } ## end if ( $nsec3->covers( $name...))
        } ## end foreach my $nsec3 ( @nsec3 )
        if ( $covered ) {
            push @results,
              info(
                NSEC3_COVERS => {
                    name => $name,
                }
              );
        }
        else {
            push @results,
              info(
                NSEC3_COVERS_NOT => {
                    name => $name,
                }
              );
        }
        if ( $opt_out ) {
            push @results, info( HAS_NSEC3_OPTOUT => {} );
        }
    } ## end if ( @nsec3 )

    return @results;
} ## end sub dnssec10

### The error reporting in dnssec11 is deliberately simple, since the point of
### the test case is to give a pass/fail test for the delegation step from the
### parent as a whole.
sub dnssec11 {
    my ( $class, $zone ) = @_;
    my @results;

    my $ds_p = $zone->parent->query_auth( $zone->name->string, 'DS' );
    if ( not $ds_p ) {
        return info( DELEGATION_NOT_SIGNED => { keytag => 'none', reason => 'no_ds_packet' } );
    }

    my $dnskey_p = $zone->query_auth( $zone->name->string, 'DNSKEY', { dnssec => 1 } );
    if ( not $dnskey_p ) {
        return info( DELEGATION_NOT_SIGNED => { keytag => 'none', reason => 'no_dnskey_packet' } );
    }

    my %ds = map { $_->keytag => $_ } $ds_p->get_records_for_name( 'DS', $zone->name->string );
    my %dnskey = map { $_->keytag => $_ } $dnskey_p->get_records_for_name( 'DNSKEY', $zone->name->string );
    my %rrsig  = map { $_->keytag => $_ } $dnskey_p->get_records_for_name( 'RRSIG',  $zone->name->string );

    my $pass = 0;
    my @fail;
    if ( scalar( keys %ds ) > 0 ) {
        foreach my $tag ( keys %ds ) {
            my $ds  = $ds{$tag};
            my $key = $dnskey{$tag};
            my $sig = $rrsig{$tag};

            if ( $key ) {
                if ( $ds->verify( $key ) ) {
                    if ( $sig ) {
                        my $msg = '';
                        my $ok =
                          $sig->verify_time( [ values %dnskey ], [ values %dnskey ], $dnskey_p->timestamp, $msg );
                        if ( $ok ) {
                            $pass = $tag;
                        }
                        else {
                            if ($sig->algorithm == 12 and $msg =~ /Unknown cryptographic algorithm/) {
                                $msg = 'no GOST support';
                            }
                            push @fail, "signature: $msg" ;
                        }
                    }
                    else {
                        push @fail, 'no_signature';
                    }
                }
                else {
                    push @fail, 'dnskey_no_match';
                }
            } ## end if ( $key )
            else {
                push @fail, 'no_dnskey';
            }
        } ## end foreach my $tag ( keys %ds )
    } ## end if ( scalar( keys %ds ...))
    else {
        push @fail, 'no_ds';
    }

    if ($pass) {
        push @results, info( DELEGATION_SIGNED => { keytag => $pass } )
    } else {
        push @results, info( DELEGATION_NOT_SIGNED => { keytag => 'info', reason => join(';', @fail) } )
    }

    return @results;
} ## end sub dnssec11

sub dnssec14 {
    my ( $class, $zone ) = @_;
    my @results;
    my @dnskey_rrs;

    my @nss_del   = @{ Zonemaster::Engine::TestMethods->method4( $zone ) };
    my @nss_child = @{ Zonemaster::Engine::TestMethods->method5( $zone ) };
    my %nss       = map { $_->name->string . '/' . $_->address->short => $_ } @nss_del, @nss_child;

    for my $key ( sort keys %nss ) {
        my $ns = $nss{$key};
        my $ns_args = {
            ns      => $ns->name->string,
            address => $ns->address->short,
        };
	
        if ( not Zonemaster::Engine::Profile->effective->get(q{net.ipv6}) and $ns->address->version == $IP_VERSION_6 ) {
            push @results,
              info(
                IPV6_DISABLED => {
                    ns      => $ns->name->string,
                    address => $ns->address->short,
                    rrtype => q{DNSKEY},
                }
              );
            next;
        }

        if ( not Zonemaster::Engine::Profile->effective->get(q{net.ipv4}) and $ns->address->version == $IP_VERSION_4 ) {
            push @results,
              info(
                IPV4_DISABLED => {
                    ns      => $ns->name->string,
                    address => $ns->address->short,
                    rrtype => q{DNSKEY},
                }
              );
            next;
        }

        my $key_p = $ns->query( $zone->name, 'DNSKEY', { dnssec => 1, usevc => 0 } );
        if ( not $key_p ) {
            push @results, info( NO_RESPONSE => $ns_args );
            next;
        }

        my @keys = $key_p->get_records( 'DNSKEY', 'answer' );
        if ( not @keys ) {
            push @results, info( NO_RESPONSE_DNSKEY => $ns_args );
            next;
        } else {
            push @dnskey_rrs, @keys;
        }
    }

    foreach my $key ( @dnskey_rrs ) {
        my $algo = $key->algorithm;  

        next if not exists $rsa_key_size_details{$algo};

        my $algo_args = {
            algorithm   => $algo,
            keytag      => $key->keytag,
            keysize     => $key->keysize,
            keysizemin  => $rsa_key_size_details{$algo}{min_size},
            keysizemax  => $rsa_key_size_details{$algo}{max_size},
            keysizerec  => $rsa_key_size_details{$algo}{rec_size},
        };

        if ( $key->keysize < $rsa_key_size_details{$algo}{min_size} ) {
            push @results, info( DNSKEY_TOO_SMALL_FOR_ALGO => $algo_args );
        }

        if ( $key->keysize < $rsa_key_size_details{$algo}{rec_size} ) {
            push @results, info( DNSKEY_SMALLER_THAN_REC => $algo_args );
        }

        if ( $key->keysize > $rsa_key_size_details{$algo}{max_size} ) {
            push @results, info( DNSKEY_TOO_LARGE_FOR_ALGO => $algo_args );
        }

    } ## end foreach my $key ( @keys )

    if ( scalar @dnskey_rrs and scalar @results == scalar grep { $_->tag eq 'NO_RESPONSE' } @results) {
        push @results, info( KEY_SIZE_OK => {} );
    }

    return @results;
} ## end sub dnssec14

1;

=head1 NAME

Zonemaster::Engine::Test::DNSSEC - dnssec module showing the expected structure of Zonemaster test modules

=head1 SYNOPSIS

    my @results = Zonemaster::Engine::Test::DNSSEC->all($zone);

=head1 METHODS

=over

=item all($zone)

Runs the default set of tests and returns a list of log entries made by the tests.

=item metadata()

Returns a reference to a hash, the keys of which are the names of all test methods in the module, and the corresponding values are references to
lists with all the tags that the method can use in log entries.

=item tag_descriptions()

Returns a refernce to a hash with translation functions. Used by the builtin translation system.

=item policy()

Returns a reference to a hash with the default policy for the module. The keys
are message tags, and the corresponding values are their default log levels.

=item version()

Returns a version string for the module.

=back

=head1 TESTS

=over

=item dnssec01($zone)

Verifies that all DS records have digest types registered with IANA.

=item dnssec02($zone)

Verifies that all DS records have a matching DNSKEY.

=item dnssec03($zone)

Check iteration counts for NSEC3.

=item dnssec04($zone)

Checks the durations of the signatures for the DNSKEY and SOA RRsets.

=item dnssec05($zone)

Check DNSKEY algorithms.

=item dnssec06($zone)

Check for DNSSEC extra processing at child nameservers.

=item dnssec07($zone)

Check that both DS and DNSKEY are present.

=item dnssec08($zone)

Check that the DNSKEY RRset is signed.

=item dnssec09($zone)

Check that the SOA RRset is signed.

=item dnssec10($zone)

Check for the presence of either NSEC or NSEC3, with proper coverage and signatures.

=item dnssec11($zone)

Check that the delegation step from parent is properly signed.

=item dnssec14($zone)

Check for valid RSA DNSKEY key size

=back

=cut<|MERGE_RESOLUTION|>--- conflicted
+++ resolved
@@ -394,121 +394,6 @@
 } ## end sub metadata
 
 Readonly my %TAG_DESCRIPTIONS => (
-<<<<<<< HEAD
-    ADDITIONAL_DNSKEY_SKIPPED => sub {    # ADDITIONAL_DNSKEY_SKIPPED
-        __x "No DNSKEYs found. Additional tests skipped.", @_;
-    },
-    ALGORITHM_DELETE_DS => sub {          # ALGORITHM_DELETE_DS
-        __x "The DNSKEY with tag {keytag} uses Delete DS algorithm number {algorithm}/({description}).", @_;
-    },
-    ALGORITHM_DEPRECATED => sub {         # ALGORITHM_DEPRECATED
-        __x "The DNSKEY with tag {keytag} uses deprecated algorithm number {algorithm}/({description}).", @_;
-    },
-    ALGORITHM_INDIRECT_KEY => sub {       # ALGORITHM_INDIRECT_KEY
-        __x "The DNSKEY with tag {keytag} uses algorithm number reserved for indirect keys {algorithm}/({description}).", @_;
-    },
-    ALGORITHM_NOT_ZONE_SIGN => sub {      # ALGORITHM_NOT_ZONE_SIGN
-        __x "The DNSKEY with tag {keytag} uses algorithm number not meant for zone signing{algorithm}/({description}).", @_;
-    },
-    ALGORITHM_OK => sub {                 # ALGORITHM_OK
-        __x "The DNSKEY with tag {keytag} uses algorithm number {algorithm}/({description}), which is OK.", @_;
-    },
-    ALGORITHM_PRIVATE => sub {            # ALGORITHM_PRIVATE
-        __x "The DNSKEY with tag {keytag} uses private algorithm number {algorithm}/({description}).", @_;
-    },
-    ALGORITHM_RESERVED => sub {           # ALGORITHM_RESERVED
-        __x "The DNSKEY with tag {keytag} uses reserved algorithm number {algorithm}/({description}).", @_;
-    },
-    ALGORITHM_UNASSIGNED => sub {         # ALGORITHM_UNASSIGNED
-        __x "The DNSKEY with tag {keytag} uses unassigned algorithm number {algorithm}/({description}).", @_;
-    },
-    COMMON_KEYTAGS => sub {               # COMMON_KEYTAGS
-        __x "There are both DS and DNSKEY records with key tags {keytags}.", @_;
-    },
-    DELEGATION_NOT_SIGNED => sub {        # DELEGATION_NOT_SIGNED
-        __x "Delegation from parent to child is not properly signed {reason}.", @_;
-    },
-    DELEGATION_SIGNED => sub {            # DELEGATION_SIGNED
-        __x "Delegation from parent to child is properly signed.", @_;
-    },
-    DNSKEY_AND_DS => sub {                # DNSKEY_AND_DS
-        __x "{parent} sent a DS record, and {child} a DNSKEY record.", @_;
-    },
-    DNSKEY_BUT_NOT_DS => sub {            # DNSKEY_BUT_NOT_DS
-        __x "{child} sent a DNSKEY record, but {parent} did not send a DS record.", @_;
-    },
-    DNSKEY_NOT_SIGNED => sub {            # DNSKEY_NOT_SIGNED
-        __x "The apex DNSKEY RRset was not correctly signed.", @_;
-    },
-    DNSKEY_SIGNATURE_NOT_OK => sub {      # DNSKEY_SIGNATURE_NOT_OK
-        __x "Signature for DNSKEY with tag {signature} failed to verify with error '{error}'.", @_;
-    },
-    DNSKEY_SIGNATURE_OK => sub {          # DNSKEY_SIGNATURE_OK
-        __x "A signature for DNSKEY with tag {signature} was correctly signed.", @_;
-    },
-    DNSKEY_SIGNED => sub {                # DNSKEY_SIGNED
-        __x "The apex DNSKEY RRset was correcly signed.", @_;
-    },
-    DNSKEY_SMALLER_THAN_REC => sub {      # DNSKEY_SMALLER_THAN_REC
-        __x "Key with keytag {keytag} has a size ({keysize}) smaller than the recommended one ({keysizerec})", @_;
-    },
-    DNSKEY_TOO_SMALL_FOR_ALGO => sub {    # DNSKEY_TOO_SMALL_FOR_ALGO
-        __x "Key with keytag {keytag} has a size ({keysize}) too small (< {keysizemin}) for this algorithm ({algorithm}).", @_;
-    },
-    DNSKEY_TOO_LARGE_FOR_ALGO => sub {    # DNSKEY_TOO_LARGE_FOR_ALGO
-        __x "Key with keytag {keytag} has a size ({keysize}) too large (> {keysizemax}) for this algorithm ({algorithm}).", @_;
-    },
-    DS_BUT_NOT_DNSKEY => sub {            # DS_BUT_NOT_DNSKEY
-        __x "{parent} sent a DS record, but {child} did not send a DNSKEY record.", @_;
-    },
-    DS_DIGTYPE_NOT_OK => sub {            # DS_DIGTYPE_NOT_OK
-        __x "DS record with keytag {keytag} uses forbidden digest type {digtype}.", @_;
-    },
-    DS_DIGTYPE_OK => sub {                # DS_DIGTYPE_OK
-        __x "DS record with keytag {keytag} uses digest type {digtype}, which is OK.", @_;
-    },
-    DS_DOES_NOT_MATCH_DNSKEY => sub {     # DS_DOES_NOT_MATCH_DNSKEY
-        __x "DS record with keytag {keytag} and digest type {digtype} does not match the DNSKEY with the same tag.", @_;
-    },
-    DS_FOUND => sub {                     # DS_FOUND
-        __x "Found DS records with tags {keytags}.", @_;
-    },
-    DS_MATCHES_DNSKEY => sub {            # DS_MATCHES_DNSKEY
-        __x "DS record with keytag {keytag} and digest type {digtype} matches the DNSKEY with the same tag.", @_;
-    },
-    DS_MATCH_FOUND => sub {               # DS_MATCH_FOUND
-        __x "At least one DS record with a matching DNSKEY record was found.", @_;
-    },
-    DS_MATCH_NOT_FOUND => sub {           # DS_MATCH_NOT_FOUND
-        __x "No DS record with a matching DNSKEY record was found.", @_;
-    },
-    DS_RFC4509_NOT_VALID => sub {         # DS_RFC4509_NOT_VALID
-        __x "Existing DS with digest type 2, while they do not match DNSKEY records, prevent use of DS with digest type 1 (RFC4509, section 3).", @_;
-    },
-    DURATION_LONG => sub {                # DURATION_LONG
-        __x "RRSIG with keytag {tag} and covering type(s) {types} has a duration of {duration} seconds, which is too long.", @_;
-    },
-    DURATION_OK => sub {                  # DURATION_OK
-        __x "RRSIG with keytag {tag} and covering type(s) {types} has a duration of {duration} seconds, which is just fine.", @_;
-    },
-    EXTRA_PROCESSING_BROKEN => sub {      # EXTRA_PROCESSING_BROKEN
-        __x "Server at {server} sent {keys} DNSKEY records, and {sigs} RRSIG records.", @_;
-    },
-    EXTRA_PROCESSING_OK => sub {          # EXTRA_PROCESSING_OK
-        __x "Server at {server} sent {keys} DNSKEY records and {sigs} RRSIG records.", @_;
-    },
-    HAS_NSEC3_OPTOUT => sub {             # HAS_NSEC3_OPTOUT
-        __x "The zone has NSEC3 opt-out records.", @_;
-    },
-    HAS_NSEC3 => sub {                    # HAS_NSEC3
-        __x "The zone has NSEC3 records.", @_;
-    },
-    HAS_NSEC => sub {                     # HAS_NSEC
-        __x "The zone has NSEC records.", @_;
-    },
-    INVALID_NAME_RCODE => sub {           # INVALID_NAME_RCODE
-        __x "When asked for the name {name}, which must not exist, the response had RCODE {rcode}.", @_;
-=======
     ADDITIONAL_DNSKEY_SKIPPED => sub {
         __x    # ADDITIONAL_DNSKEY_SKIPPED
           "No DNSKEYs found. Additional tests skipped.", @_;
@@ -656,7 +541,6 @@
     INVALID_NAME_RCODE => sub {
         __x    # INVALID_NAME_RCODE
           "When asked for the name {name}, which must not exist, the response had RCODE {rcode}.", @_;
->>>>>>> 798c6259
     },
     IPV4_DISABLED => sub {
         __x    # IPV4_DISABLED
@@ -664,107 +548,6 @@
     },
     IPV6_DISABLED => sub {
         __x    # IPV6_DISABLED
-<<<<<<< HEAD
-	  'IPv6 is disabled, not sending "{rrtype}" query to {ns}/{address}.', @_;
-    },
-    ITERATIONS_OK => sub {                # ITERATIONS_OK
-        __x "The number of NSEC3 iterations is {count}, which is OK.", @_;
-    },
-    KEY_DETAILS => sub {                  # KEY_DETAILS
-        __x "Key with keytag {keytag} details : Size = {keysize}, Flags ({sep}, {rfc5011}).", @_;
-    },
-    KEY_SIZE_OK => sub {                  # KEY_SIZE_OK
-        __x "Keys size are OK", @_;
-    },
-    MANY_ITERATIONS => sub {              # MANY_ITERATIONS
-        __x "The number of NSEC3 iterations is {count}, which is on the high side.", @_;
-    },
-    NEITHER_DNSKEY_NOR_DS => sub {        # NEITHER_DNSKEY_NOR_DS
-        __x "There are neither DS nor DNSKEY records for the zone.", @_;
-    },
-    NO_COMMON_KEYTAGS => sub {            # NO_COMMON_KEYTAGS
-        __x "No DS record had a DNSKEY with a matching keytag.", @_;
-    },
-    NO_DNSKEY => sub {                    # NO_DNSKEY
-        __x "No DNSKEYs were returned.", @_;
-    },
-    NO_DS => sub {                        # NO_DS
-        __x "{from} returned no DS records for {zone}.", @_;
-    },
-    NO_KEYS_OR_NO_SIGS => sub {           # NO_KEYS_OR_NO_SIGS
-        __x "Cannot test DNSKEY signatures, because we got {keys} DNSKEY records and {sigs} RRSIG records.", @_;
-    },
-    NO_KEYS_OR_NO_SIGS_OR_NO_SOA => sub {    # NO_KEYS_OR_NO_SIGS_OR_NO_SOA
-        __x "Cannot test SOA signatures, because we got {keys} DNSKEY records, {sigs} RRSIG records and {soas} SOA records.", @_;
-    },
-    NO_NSEC3PARAM => sub {                   # NO_NSEC3PARAM
-        __x "{server} returned no NSEC3PARAM records.", @_;
-    },
-    NO_RESPONSE_DNSKEY => sub {              # NO_RESPONSE_DNSKEY
-        __x "Nameserver {ns}/{address} responded with no DNSKEY record(s).", @_;
-    },
-    NO_RESPONSE => sub {                     # NO_RESPONSE
-        __x "Nameserver {ns}/{address} did not respond.", @_;
-    },
-    NOT_SIGNED => sub {                      # NOT_SIGNED
-        __x "The zone is not signed with DNSSEC.", @_;
-    },
-    NSEC3_COVERS_NOT => sub {                # NSEC3_COVERS_NOT
-        __x "NSEC3 record does not cover {name}.", @_;
-    },
-    NSEC3_COVERS => sub {                    # NSEC3_COVERS
-        __x "NSEC3 record covers {name}.", @_;
-    },
-    NSEC3_NOT_SIGNED => sub {                # NSEC3_NOT_SIGNED
-        __x "No signature correctly signed the NSEC3 RRset.", @_;
-    },
-    NSEC3_SIGNED => sub {                    # NSEC3_SIGNED
-        __x "At least one signature correctly signed the NSEC3 RRset.", @_;
-    },
-    NSEC3_SIG_VERIFY_ERROR => sub {          # NSEC3_SIG_VERIFY_ERROR
-        __x "Trying to verify NSEC3 RRset with RRSIG {sig} gave error '{error}'.", @_;
-    },
-    NSEC_COVERS_NOT => sub {                 # NSEC_COVERS_NOT
-        __x "NSEC does not cover {name}.", @_;
-    },
-    NSEC_COVERS => sub {                     # NSEC_COVERS
-        __x "NSEC covers {name}.", @_;
-    },
-    NSEC_NOT_SIGNED => sub {                 # NSEC_NOT_SIGNED
-        __x "No signature correctly signed the NSEC RRset.", @_;
-    },
-    NSEC_SIGNED => sub {                     # NSEC_SIGNED
-        __x "At least one signature correctly signed the NSEC RRset.", @_;
-    },
-    NSEC_SIG_VERIFY_ERROR => sub {           # NSEC_SIG_VERIFY_ERROR
-        __x "Trying to verify NSEC RRset with RRSIG {sig} gave error '{error}'.", @_;
-    },
-    REMAINING_LONG => sub {                  # REMAINING_LONG
-        __x "RRSIG with keytag {tag} and covering type(s) {types} has a remaining validity of {duration} seconds, which is too long.", @_;
-    },
-    REMAINING_SHORT => sub {                 # REMAINING_SHORT
-        __x "RRSIG with keytag {tag} and covering type(s) {types} has a remaining validity of {duration} seconds, which is too short.", @_;
-    },
-    RRSIG_EXPIRATION => sub {                # RRSIG_EXPIRATION
-        __x "RRSIG with keytag {tag} and covering type(s) {types} expires at : {date}.", @_;
-    },
-    RRSIG_EXPIRED => sub {                   # RRSIG_EXPIRED
-        __x "RRSIG with keytag {tag} and covering type(s) {types} has already expired (expiration is: {expiration}).", @_;
-    },
-    SOA_NOT_SIGNED => sub {                  # SOA_NOT_SIGNED
-        __x "No RRSIG correctly signed the SOA RRset.", @_;
-    },
-    SOA_SIGNATURE_NOT_OK => sub {            # SOA_SIGNATURE_NOT_OK
-        __x "Trying to verify SOA RRset with signature {signature} gave error '{error}'.", @_;
-    },
-    SOA_SIGNATURE_OK => sub {                # SOA_SIGNATURE_OK
-        __x "RRSIG {signature} correctly signs SOA RRset.", @_;
-    },
-    SOA_SIGNED => sub {                      # SOA_SIGNED
-        __x "At least one RRSIG correctly signs the SOA RRset.", @_;
-=======
-          'IPv6 is disabled, not sending "{rrtype}" query to {ns}/{address}.', @_;
->>>>>>> 798c6259
     },
     ITERATIONS_OK => sub {
         __x    # ITERATIONS_OK
